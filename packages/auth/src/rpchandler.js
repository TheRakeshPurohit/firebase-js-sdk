/**
 * @license
 * Copyright 2017 Google Inc.
 *
 * Licensed under the Apache License, Version 2.0 (the "License");
 * you may not use this file except in compliance with the License.
 * You may obtain a copy of the License at
 *
 *   http://www.apache.org/licenses/LICENSE-2.0
 *
 * Unless required by applicable law or agreed to in writing, software
 * distributed under the License is distributed on an "AS IS" BASIS,
 * WITHOUT WARRANTIES OR CONDITIONS OF ANY KIND, either express or implied.
 * See the License for the specific language governing permissions and
 * limitations under the License.
 */

/**
 * @fileoverview Utility for handling RPC requests to server.
 */
goog.provide('fireauth.RpcHandler');
goog.provide('fireauth.RpcHandler.ApiMethodHandler');
goog.provide('fireauth.RpcHandler.VerifyAssertionData');
goog.provide('fireauth.XmlHttpFactory');

goog.require('fireauth.AuthError');
goog.require('fireauth.AuthErrorWithCredential');
goog.require('fireauth.authenum.Error');
goog.require('fireauth.idp');
goog.require('fireauth.idp.ProviderId');
goog.require('fireauth.object');
goog.require('fireauth.util');
goog.require('goog.Promise');
goog.require('goog.Uri');
goog.require('goog.html.TrustedResourceUrl');
goog.require('goog.json');
goog.require('goog.net.CorsXmlHttpFactory');
goog.require('goog.net.EventType');
goog.require('goog.net.FetchXmlHttpFactory');
goog.require('goog.net.XhrIo');
goog.require('goog.net.XmlHttpFactory');
goog.require('goog.net.jsloader');
goog.require('goog.object');
goog.require('goog.string.Const');



/**
 * Firebase Auth XmlHttpRequest factory. This is useful for environments like
 * Node.js where XMLHttpRequest does not exist. XmlHttpFactory would be
 * initialized using the polyfill XMLHttpRequest module.
 * @param {function(new:XMLHttpRequest)} xmlHttpRequest The xmlHttpRequest
 *     constructor.
 * @constructor
 * @extends {goog.net.XmlHttpFactory}
 * @final
 */
fireauth.XmlHttpFactory = function(xmlHttpRequest) {
  /**
   * @private {function(new:XMLHttpRequest)} The underlying XHR reference.
   */
  this.xmlHttpRequest_ = xmlHttpRequest;
  fireauth.XmlHttpFactory.base(this, 'constructor');
};
goog.inherits(fireauth.XmlHttpFactory, goog.net.XmlHttpFactory);


/**
 * @return {!goog.net.XhrLike|!XMLHttpRequest} A new XhrLike instance.
 * @override
 */
fireauth.XmlHttpFactory.prototype.createInstance = function() {
  return new this.xmlHttpRequest_();
};


/**
 * @return {!Object} Options describing how XHR objects obtained from this
 *     factory should be used.
 * @override
 */
fireauth.XmlHttpFactory.prototype.internalGetOptions = function() {
  return {};
};



/**
 * Creates an RPC request handler for the project specified by the API key.
 *
 * @param {string} apiKey The API key.
 * @param {?Object=} opt_config The RPC request processor configuration.
 * @param {?string=} opt_firebaseClientVersion The optional Firebase client
 *     version to log with requests to Firebase Auth server.
 * @constructor
 */
fireauth.RpcHandler = function(apiKey, opt_config, opt_firebaseClientVersion) {
  /** @private {string} The project API key. */
  this.apiKey_ = apiKey;
  var config = opt_config || {};
  this.secureTokenEndpoint_ = config['secureTokenEndpoint'] ||
      fireauth.RpcHandler.SECURE_TOKEN_ENDPOINT_;
  /**
   * @private @const {!fireauth.util.Delay} The delay for secure token endpoint
   *     network timeout.
   */
  this.secureTokenTimeout_ = config['secureTokenTimeout'] ||
      fireauth.RpcHandler.DEFAULT_SECURE_TOKEN_TIMEOUT_;
  /** @private @const {!Object} The secure token server headers. */
  this.secureTokenHeaders_ = goog.object.clone(
      config['secureTokenHeaders'] ||
      fireauth.RpcHandler.DEFAULT_SECURE_TOKEN_HEADERS_);
  /** @private @const {string} The Firebase Auth endpoint. */
  this.firebaseEndpoint_ = config['firebaseEndpoint'] ||
      fireauth.RpcHandler.FIREBASE_ENDPOINT_;
  /** @private @const {string} The identity platform endpoint. */
  this.identityPlatformEndpoint_ = config['identityPlatformEndpoint'] ||
      fireauth.RpcHandler.IDENTITY_PLATFORM_ENDPOINT_;
  /**
   * @private @const {!fireauth.util.Delay} The delay for Firebase Auth endpoint
   *     network timeout.
   */
  this.firebaseTimeout_ = config['firebaseTimeout'] ||
      fireauth.RpcHandler.DEFAULT_FIREBASE_TIMEOUT_;
  this.firebaseHeaders_ = goog.object.clone(
      config['firebaseHeaders'] ||
      fireauth.RpcHandler.DEFAULT_FIREBASE_HEADERS_);
  // If Firebase client version needs to be logged too.
  if (opt_firebaseClientVersion) {
    // Log client version for Firebase Auth server.
    this.firebaseHeaders_['X-Client-Version'] = opt_firebaseClientVersion;
    // Log client version for securetoken server.
    this.secureTokenHeaders_['X-Client-Version'] = opt_firebaseClientVersion;
  }
  
  // Get XMLHttpRequest reference.
  var XMLHttpRequest = fireauth.RpcHandler.getXMLHttpRequest();
  if (!XMLHttpRequest && !fireauth.util.isWorker()) {
    // In a Node.js environment, xmlhttprequest module needs to be required.
    throw new fireauth.AuthError(fireauth.authenum.Error.INTERNAL_ERROR,
        'The XMLHttpRequest compatibility library was not found.');
  }
  /** @private {!goog.net.XmlHttpFactory|undefined} The XHR factory. */
  this.rpcHandlerXhrFactory_ = undefined;
  // Initialize XHR factory. CORS does not apply in native environments or
  // workers so don't use CorsXmlHttpFactory in those cases.
  if (fireauth.util.isWorker()) {
    // For worker environment use FetchXmlHttpFactory.
    this.rpcHandlerXhrFactory_ = new goog.net.FetchXmlHttpFactory(
        /** @type {!WorkerGlobalScope} */ (self));
  } else if (fireauth.util.isNativeEnvironment()) {
    // For Node.js, this is the polyfill library. For other environments,
    // this is the native global XMLHttpRequest.
    this.rpcHandlerXhrFactory_ = new fireauth.XmlHttpFactory(
        /** @type {function(new:XMLHttpRequest)} */ (XMLHttpRequest));
  } else {
    // CORS Browser environment.
    this.rpcHandlerXhrFactory_ = new goog.net.CorsXmlHttpFactory();
  }
  /** @private {?string} The tenant ID. */
  this.tenantId_ = null;
};


/**
 * @return {?function(new:XMLHttpRequest)|undefined} The current environment
 *     XMLHttpRequest. This is undefined for worker environment.
 */
fireauth.RpcHandler.getXMLHttpRequest = function() {
  // In Node.js XMLHttpRequest is polyfilled.
  var isNode = fireauth.util.getEnvironment() == fireauth.util.Env.NODE;
  var XMLHttpRequest = goog.global['XMLHttpRequest'] ||
      (isNode &&
       firebase.INTERNAL['node'] &&
       firebase.INTERNAL['node']['XMLHttpRequest']);
  return XMLHttpRequest;
};


/**
 * Enums for HTTP request methods.
 * @enum {string}
 */
fireauth.RpcHandler.HttpMethod = {
  POST: 'POST',
  GET: 'GET'
};


/**
 * Firebase Auth server error codes.
 * @enum {string}
 */
fireauth.RpcHandler.ServerError = {
  ADMIN_ONLY_OPERATION: 'ADMIN_ONLY_OPERATION',
  CAPTCHA_CHECK_FAILED: 'CAPTCHA_CHECK_FAILED',
  CORS_UNSUPPORTED: 'CORS_UNSUPPORTED',
  CREDENTIAL_MISMATCH: 'CREDENTIAL_MISMATCH',
  CREDENTIAL_TOO_OLD_LOGIN_AGAIN: 'CREDENTIAL_TOO_OLD_LOGIN_AGAIN',
  DYNAMIC_LINK_NOT_ACTIVATED: 'DYNAMIC_LINK_NOT_ACTIVATED',
  EMAIL_CHANGE_NEEDS_VERIFICATION: 'EMAIL_CHANGE_NEEDS_VERIFICATION',
  EMAIL_EXISTS: 'EMAIL_EXISTS',
  EMAIL_NOT_FOUND: 'EMAIL_NOT_FOUND',
  EXPIRED_OOB_CODE: 'EXPIRED_OOB_CODE',
  FEDERATED_USER_ID_ALREADY_LINKED: 'FEDERATED_USER_ID_ALREADY_LINKED',
  INVALID_APP_CREDENTIAL: 'INVALID_APP_CREDENTIAL',
  INVALID_APP_ID: 'INVALID_APP_ID',
  INVALID_CERT_HASH: 'INVALID_CERT_HASH',
  INVALID_CODE: 'INVALID_CODE',
  INVALID_CONTINUE_URI: 'INVALID_CONTINUE_URI',
  INVALID_CUSTOM_TOKEN: 'INVALID_CUSTOM_TOKEN',
  INVALID_DYNAMIC_LINK_DOMAIN: 'INVALID_DYNAMIC_LINK_DOMAIN',
  INVALID_EMAIL: 'INVALID_EMAIL',
  INVALID_ID_TOKEN: 'INVALID_ID_TOKEN',
  INVALID_IDP_RESPONSE: 'INVALID_IDP_RESPONSE',
  INVALID_IDENTIFIER: 'INVALID_IDENTIFIER',
  INVALID_MESSAGE_PAYLOAD: 'INVALID_MESSAGE_PAYLOAD',
  INVALID_MFA_PENDING_CREDENTIAL: 'INVALID_MFA_PENDING_CREDENTIAL',
  INVALID_OAUTH_CLIENT_ID: 'INVALID_OAUTH_CLIENT_ID',
  INVALID_OOB_CODE: 'INVALID_OOB_CODE',
  INVALID_PASSWORD: 'INVALID_PASSWORD',
  INVALID_PENDING_TOKEN: 'INVALID_PENDING_TOKEN',
  INVALID_PHONE_NUMBER: 'INVALID_PHONE_NUMBER',
  INVALID_PROVIDER_ID: 'INVALID_PROVIDER_ID',
  INVALID_RECIPIENT_EMAIL: 'INVALID_RECIPIENT_EMAIL',
  INVALID_SENDER: 'INVALID_SENDER',
  INVALID_SESSION_INFO: 'INVALID_SESSION_INFO',
  INVALID_TEMPORARY_PROOF: 'INVALID_TEMPORARY_PROOF',
<<<<<<< HEAD
  MFA_ENROLLMENT_NOT_FOUND: 'MFA_ENROLLMENT_NOT_FOUND',
=======
  INVALID_TENANT_ID: 'INVALID_TENANT_ID',
>>>>>>> 4ecd58ec
  MISSING_ANDROID_PACKAGE_NAME: 'MISSING_ANDROID_PACKAGE_NAME',
  MISSING_APP_CREDENTIAL: 'MISSING_APP_CREDENTIAL',
  MISSING_CODE: 'MISSING_CODE',
  MISSING_CONTINUE_URI: 'MISSING_CONTINUE_URI',
  MISSING_CUSTOM_TOKEN: 'MISSING_CUSTOM_TOKEN',
  MISSING_IOS_BUNDLE_ID: 'MISSING_IOS_BUNDLE_ID',
  MISSING_MFA_ENROLLMENT_ID: 'MISSING_MFA_ENROLLMENT_ID',
  MISSING_MFA_PENDING_CREDENTIAL: 'MISSING_MFA_PENDING_CREDENTIAL',
  MISSING_OOB_CODE: 'MISSING_OOB_CODE',
  MISSING_OR_INVALID_NONCE: 'MISSING_OR_INVALID_NONCE',
  MISSING_PASSWORD: 'MISSING_PASSWORD',
  MISSING_PHONE_NUMBER: 'MISSING_PHONE_NUMBER',
  MISSING_SESSION_INFO: 'MISSING_SESSION_INFO',
  OPERATION_NOT_ALLOWED: 'OPERATION_NOT_ALLOWED',
  PASSWORD_LOGIN_DISABLED: 'PASSWORD_LOGIN_DISABLED',
  QUOTA_EXCEEDED: 'QUOTA_EXCEEDED',
  RESET_PASSWORD_EXCEED_LIMIT: 'RESET_PASSWORD_EXCEED_LIMIT',
  REJECTED_CREDENTIAL: 'REJECTED_CREDENTIAL',
  SECOND_FACTOR_EXISTS: 'SECOND_FACTOR_EXISTS',
  SECOND_FACTOR_LIMIT_EXCEEDED: 'SECOND_FACTOR_LIMIT_EXCEEDED',
  SESSION_EXPIRED: 'SESSION_EXPIRED',
  TENANT_ID_MISMATCH: 'TENANT_ID_MISMATCH',
  TOKEN_EXPIRED: 'TOKEN_EXPIRED',
  TOO_MANY_ATTEMPTS_TRY_LATER: 'TOO_MANY_ATTEMPTS_TRY_LATER',
<<<<<<< HEAD
  UNSUPPORTED_FIRST_FACTOR: 'UNSUPPORTED_FIRST_FACTOR',
  UNVERIFIED_EMAIL: 'UNVERIFIED_EMAIL',
=======
  UNSUPPORTED_TENANT_OPERATION: 'UNSUPPORTED_TENANT_OPERATION',
>>>>>>> 4ecd58ec
  UNAUTHORIZED_DOMAIN: 'UNAUTHORIZED_DOMAIN',
  USER_CANCELLED: 'USER_CANCELLED',
  USER_DISABLED: 'USER_DISABLED',
  USER_NOT_FOUND: 'USER_NOT_FOUND',
  WEAK_PASSWORD: 'WEAK_PASSWORD'
};


/**
 * A map of server error codes to client errors.
 * @typedef {!Object<
 *     !fireauth.RpcHandler.ServerError, !fireauth.authenum.Error>}
 */
fireauth.RpcHandler.ServerErrorMap;


/**
 * Firebase Auth response field names.
 * @enum {string}
 */
fireauth.RpcHandler.AuthServerField = {
  ALL_PROVIDERS: 'allProviders',
  AUTH_URI: 'authUri',
  AUTHORIZED_DOMAINS: 'authorizedDomains',
  DYNAMIC_LINKS_DOMAIN: 'dynamicLinksDomain',
  EMAIL: 'email',
  ERROR_MESSAGE: 'errorMessage',
  EXPIRES_IN: 'expiresIn',
  ID_TOKEN: 'idToken',
  MFA_PENDING_CREDENTIAL: 'mfaPendingCredential',
  NEED_CONFIRMATION: 'needConfirmation',
  OAUTH_ID_TOKEN: 'oauthIdToken',
  PENDING_TOKEN: 'pendingToken',
  PHONE_RESPONSE_INFO: 'phoneResponseInfo',
  PHONE_SESSION_INFO: 'phoneSessionInfo',
  POST_BODY: 'postBody',
  PROVIDER_ID: 'providerId',
  RECAPTCHA_SITE_KEY: 'recaptchaSiteKey',
  REQUEST_URI: 'requestUri',
  REFRESH_TOKEN: 'refreshToken',
  SESSION_ID: 'sessionId',
  SESSION_INFO: 'sessionInfo',
  SIGNIN_METHODS: 'signinMethods',
  TEMPORARY_PROOF: 'temporaryProof'
};


/**
 * Firebase Auth response injected fields.
 * @enum {string}
 */
fireauth.RpcHandler.InjectedResponseField = {
  NONCE: 'nonce'
};


/**
 * Firebase Auth getOobConfirmationCode requestType possible values.
 * @enum {string}
 */
fireauth.RpcHandler.GetOobCodeRequestType = {
  EMAIL_SIGNIN: 'EMAIL_SIGNIN',
  NEW_EMAIL_ACCEPT: 'NEW_EMAIL_ACCEPT',
  PASSWORD_RESET: 'PASSWORD_RESET',
  VERIFY_AND_CHANGE_EMAIL: 'VERIFY_AND_CHANGE_EMAIL',
  VERIFY_EMAIL: 'VERIFY_EMAIL'
};


/**
 * Firebase Auth startMfaEnrollment mfaProvider possible values.
 * @enum {string}
 */
fireauth.RpcHandler.MfaProvider = {
  PHONE_SMS: 'PHONE_SMS'
};


/**
 * Firebase Auth response field names.
 * @enum {string}
 */
fireauth.RpcHandler.StsServerField = {
  ACCESS_TOKEN: 'access_token',
  EXPIRES_IN: 'expires_in',
  REFRESH_TOKEN: 'refresh_token'
};


/**
 * @return {string} The API key.
 */
fireauth.RpcHandler.prototype.getApiKey = function() {
  return this.apiKey_;
};


/**
 * The Firebase custom locale header.
 * @const {string}
 * @private
 */
fireauth.RpcHandler.FIREBASE_LOCALE_KEY_ = 'X-Firebase-Locale';


/**
 * The secure token endpoint.
 * @const {string}
 * @private
 */
fireauth.RpcHandler.SECURE_TOKEN_ENDPOINT_ =
    'https://securetoken.googleapis.com/v1/token';


/**
 * The default timeout delay (units in milliseconds) for requests sending to
 *     STS token endpoint.
 * @const {!fireauth.util.Delay}
 * @private
 */
fireauth.RpcHandler.DEFAULT_SECURE_TOKEN_TIMEOUT_ =
    new fireauth.util.Delay(30000, 60000);


/**
 * The STS token RPC content headers.
 * @const {!Object}
 * @private
 */
fireauth.RpcHandler.DEFAULT_SECURE_TOKEN_HEADERS_ = {
  'Content-Type': 'application/x-www-form-urlencoded'
};


/**
 * The Firebase endpoint.
 * @const {string}
 * @private
 */
fireauth.RpcHandler.FIREBASE_ENDPOINT_ =
    'https://www.googleapis.com/identitytoolkit/v3/relyingparty/';


/**
 * The Identity Platform endpoint.
 * @const {string}
 * @private
 */
fireauth.RpcHandler.IDENTITY_PLATFORM_ENDPOINT_ =
    'https://identitytoolkit.googleapis.com/v2/';


/**
 * The default timeout delay (units in milliseconds) for requests sending to
 *     Firebase endpoint.
 * @const {!fireauth.util.Delay}
 * @private
 */
fireauth.RpcHandler.DEFAULT_FIREBASE_TIMEOUT_ =
    new fireauth.util.Delay(30000, 60000);


/**
 * The Firebase RPC content headers.
 * @const {!Object}
 * @private
 */
fireauth.RpcHandler.DEFAULT_FIREBASE_HEADERS_ = {
  'Content-Type': 'application/json'
};


/**
 * Updates the custom locale header.
 * @param {?string} languageCode The new languageCode.
 */
fireauth.RpcHandler.prototype.updateCustomLocaleHeader =
    function(languageCode) {
  if (languageCode) {
    // If a language code is provided, add it to the header.
    this.firebaseHeaders_[fireauth.RpcHandler.FIREBASE_LOCALE_KEY_] =
        languageCode;
  } else {
    // Otherwise remove the custom locale header.
    delete this.firebaseHeaders_[fireauth.RpcHandler.FIREBASE_LOCALE_KEY_];
  }
};


/**
 * Updates the X-Client-Version in the header.
 * @param {?string} clientVersion The new client version.
 */
fireauth.RpcHandler.prototype.updateClientVersion = function(clientVersion) {
  if (clientVersion) {
    // Update client version for Firebase Auth server.
    this.firebaseHeaders_['X-Client-Version'] = clientVersion;
    // Update client version for securetoken server.
    this.secureTokenHeaders_['X-Client-Version'] = clientVersion;
  } else {
    // Remove client version from header.
    delete this.firebaseHeaders_['X-Client-Version'];
    delete this.secureTokenHeaders_['X-Client-Version'];
  }
};


/**
 * Updates the tenant ID in the request.
 * @param {?string} tenantId The new tenant ID.
 */
fireauth.RpcHandler.prototype.updateTenantId = function(tenantId) {
  this.tenantId_ = tenantId;
};


/**
 * Returns the tenant ID.
 * @return {?string} The tenant ID.
 */
fireauth.RpcHandler.prototype.getTenantId = function() {
  return this.tenantId_;
};


/**
 * Sends XhrIo request using goog.net.XhrIo.
 * @param {string} url The URL to make a request to.
 * @param {function(?Object)=} opt_callback The callback to run on completion.
 * @param {fireauth.RpcHandler.HttpMethod=} opt_httpMethod The HTTP send method.
 * @param {?ArrayBuffer|?ArrayBufferView|?Blob|?Document|?FormData|string=}
 *     opt_data The request content.
 * @param {?Object=} opt_headers The request content headers.
 * @param {number=} opt_timeout The request timeout.
 * @private
 */
fireauth.RpcHandler.prototype.sendXhr_ = function(
    url,
    opt_callback,
    opt_httpMethod,
    opt_data,
    opt_headers,
    opt_timeout) {
  var sendXhr;
  if (fireauth.util.supportsCors() || fireauth.util.isWorker()) {
    // If supports CORS use goog.net.XhrIo.
    sendXhr = goog.bind(this.sendXhrUsingXhrIo_, this);
  } else {
    // Load gapi.client.request and gapi.auth dependency dynamically.
    if (!fireauth.RpcHandler.loadGApi_) {
      fireauth.RpcHandler.loadGApi_ =
          new goog.Promise(function(resolve, reject) {
            // On load, resolve.
            fireauth.RpcHandler.loadGApiJs_(resolve, reject);
          });
    }
    // If does not support CORS, use gapi.client.request.
    sendXhr = goog.bind(this.sendXhrUsingGApiClient_, this);
  }
  sendXhr(
      url, opt_callback, opt_httpMethod, opt_data, opt_headers, opt_timeout);
};


/**
 * Sends XhrIo request using goog.net.XhrIo.
 * @param {string} url The URL to make a request to.
 * @param {function(?Object)=} opt_callback The callback to run on completion.
 * @param {fireauth.RpcHandler.HttpMethod=} opt_httpMethod The HTTP send method.
 * @param {?ArrayBuffer|?ArrayBufferView|?Blob|?Document|?FormData|string=}
 *     opt_data The request content.
 * @param {?Object=} opt_headers The request content headers.
 * @param {number=} opt_timeout The request timeout.
 * @private
 */
fireauth.RpcHandler.prototype.sendXhrUsingXhrIo_ = function(
    url,
    opt_callback,
    opt_httpMethod,
    opt_data,
    opt_headers,
    opt_timeout) {
  if (fireauth.util.isWorker() && !fireauth.util.isFetchSupported()) {
    throw new fireauth.AuthError(
        fireauth.authenum.Error.OPERATION_NOT_SUPPORTED,
        'fetch, Headers and Request native APIs or equivalent Polyfills ' +
        'must be available to support HTTP requests from a Worker ' +
        'environment.');
  }
  var xhrIo = new goog.net.XhrIo(this.rpcHandlerXhrFactory_);

  // xhrIo.setTimeoutInterval not working in IE10 and IE11, handle manually.
  var requestTimeout;
  if (opt_timeout) {
    xhrIo.setTimeoutInterval(opt_timeout);
    requestTimeout = setTimeout(function() {
      xhrIo.dispatchEvent(goog.net.EventType.TIMEOUT);
    }, opt_timeout);
  }
  // Run callback function on completion.
  xhrIo.listen(
      goog.net.EventType.COMPLETE,
      /** @this {goog.net.XhrIo} */
      function() {
        // Clear timeout timer.
        if (requestTimeout) {
          clearTimeout(requestTimeout);
        }
        // Response assumed to be in json format. If not, catch, log error and
        // pass null to callback.
        var response = null;
        try {
          // Do not use this.responseJson() as it uses goog.json.parse
          // underneath. Internal goog.json.parse parsing uses eval and since
          // recommended Content Security Policy does not allow unsafe-eval,
          // this is failing and throwing an error in chrome extensions and
          // warnings else where. Use native parsing instead via JSON.parse.
          response = JSON.parse(this.getResponseText()) || null;
        } catch (e) {
          response = null;
        }
        if (opt_callback) {
          opt_callback(/** @type {?Object} */ (response));
        }
      });
  // Dispose xhrIo on ready.
  xhrIo.listenOnce(
      goog.net.EventType.READY,
      /** @this {goog.net.XhrIo} */
      function() {
        // Clear timeout timer.
        if (requestTimeout) {
          clearTimeout(requestTimeout);
        }
        // Dispose xhrIo.
        this.dispose();
      });
  // Listen to timeout error.
  // This should work when request is aborted too.
  xhrIo.listenOnce(
      goog.net.EventType.TIMEOUT,
      /** @this {goog.net.XhrIo} */
      function() {
        // Clear timeout timer.
        if (requestTimeout) {
          clearTimeout(requestTimeout);
        }
        // Dispose xhrIo.
        this.dispose();
        // The request timed out.
        if (opt_callback) {
          opt_callback(null);
        }
      });
  xhrIo.send(url, opt_httpMethod, opt_data, opt_headers);
};


/**
 * @const {!goog.string.Const} The GApi client library URL.
 * @private
 */
fireauth.RpcHandler.GAPI_SRC_ = goog.string.Const.from(
    'https://apis.google.com/js/client.js?onload=%{onload}');


/**
 * @const {string}
 * @private
 */
fireauth.RpcHandler.GAPI_CALLBACK_NAME_ =
    '__fcb' + Math.floor(Math.random() * 1000000).toString();


/**
 * Loads the GApi client library if it is not loaded.
 * @param {function()} callback The callback to invoke once it's loaded.
 * @param {function(?Object)} errback The error callback.
 * @private
 */
fireauth.RpcHandler.loadGApiJs_ = function(callback, errback) {
  // If gapi.client.request not available, load it dynamically.
  if (!((window['gapi'] || {})['client'] || {})['request']) {
    goog.global[fireauth.RpcHandler.GAPI_CALLBACK_NAME_] = function() {
      // Callback will be called by GApi, test properly loaded here instead of
      // after jsloader resolves.
      if (!((window['gapi'] || {})['client'] || {})['request']) {
        errback(new Error(fireauth.RpcHandler.ServerError.CORS_UNSUPPORTED));
      } else {
        callback();
      }
    };
    var url = goog.html.TrustedResourceUrl.format(
        fireauth.RpcHandler.GAPI_SRC_,
        {'onload': fireauth.RpcHandler.GAPI_CALLBACK_NAME_});
    // TODO: replace goog.net.jsloader with our own script includer.
    var result = goog.net.jsloader.safeLoad(url);
    result.addErrback(function() {
      // In case file fails to load.
      errback(new Error(fireauth.RpcHandler.ServerError.CORS_UNSUPPORTED));
    });
  } else {
    callback();
  }
};


/**
 * Sends XhrIo request using gapi.client.
 * @param {string} url The URL to make a request to.
 * @param {function(?Object)=} opt_callback The callback to run on completion.
 * @param {fireauth.RpcHandler.HttpMethod=} opt_httpMethod The HTTP send method.
 * @param {?ArrayBuffer|?ArrayBufferView|?Blob|?Document|?FormData|string=}
 *     opt_data The request content.
 * @param {?Object=} opt_headers The request content headers.
 * @param {number=} opt_timeout The request timeout.
 * @private
 */
fireauth.RpcHandler.prototype.sendXhrUsingGApiClient_ = function(
    url,
    opt_callback,
    opt_httpMethod,
    opt_data,
    opt_headers,
    opt_timeout) {
  var self = this;
  // Wait for GApi dependency to load.
  fireauth.RpcHandler.loadGApi_.then(function() {
    window['gapi']['client']['setApiKey'](self.getApiKey());
    // GApi maintains the Auth result and automatically append the Auth token to
    // all outgoing requests. Firebase Auth requests will be rejected if there
    // are others scopes (e.g. google plus) for the Auth token. Need to empty
    // the token before call gitkit api. Restored in callback.
    var oauth2Token = window['gapi']['auth']['getToken']();
    window['gapi']['auth']['setToken'](null);
    window['gapi']['client']['request']({
      'path': url,
      'method': opt_httpMethod,
      'body': opt_data,
      'headers': opt_headers,
      // This needs to be set to none, otherwise the access token will be passed
      // in the header field causing apiary to complain.
      'authType': 'none',
      'callback': function(response) {
        window['gapi']['auth']['setToken'](oauth2Token);
        if (opt_callback) {
          opt_callback(response);
        }
      }
    });
  }).thenCatch(function(error) {
    // Catches failure to support CORS and propagates it.
    if (opt_callback) {
      // Simulate backend server error to be caught by upper layer.
      opt_callback({
        'error': {
          'message': (error && error['message']) ||
              fireauth.RpcHandler.ServerError.CORS_UNSUPPORTED
        }
      });
    }
  });
};


/**
 * Validates the request for the STS access token.
 *
 * @param {?Object} data The STS token request body.
 * @return {boolean} Whether the request is valid.
 * @private
 */
fireauth.RpcHandler.prototype.validateStsTokenRequest_ = function(data) {
  if (data['grant_type'] == 'refresh_token' && data['refresh_token']) {
    // Exchange refresh token.
    return true;
  } else if (data['grant_type'] == 'authorization_code' && data['code']) {
    // Exchange ID token.
    return true;
  } else {
    // Invalid.
    return false;
  }
};


/**
 * Handles the request for the STS access token.
 *
 * @param {!Object} data The STS token request body.
 * @return {!goog.Promise<!Object>}
 */
fireauth.RpcHandler.prototype.requestStsToken = function(data) {
  var self = this;
  return new goog.Promise(function(resolve, reject) {
    if (self.validateStsTokenRequest_(data)) {
      self.sendXhr_(
          self.secureTokenEndpoint_ + '?key=' +
          encodeURIComponent(self.getApiKey()),
          function(response) {
            if (!response) {
              // An unparseable response from the XHR most likely indicates some
              // problem with the network.
              reject(new fireauth.AuthError(
                  fireauth.authenum.Error.NETWORK_REQUEST_FAILED));
            } else if (fireauth.RpcHandler.hasError_(response)) {
              reject(fireauth.RpcHandler.getDeveloperError_(response));
            } else if (
                !response[fireauth.RpcHandler.StsServerField.ACCESS_TOKEN] ||
                !response[fireauth.RpcHandler.StsServerField.REFRESH_TOKEN]) {
              reject(new fireauth.AuthError(
                  fireauth.authenum.Error.INTERNAL_ERROR));
            } else {
              resolve(response);
            }
          },
          fireauth.RpcHandler.HttpMethod.POST,
          goog.Uri.QueryData.createFromMap(data).toString(),
          self.secureTokenHeaders_,
          self.secureTokenTimeout_.get());
    } else {
      reject(new fireauth.AuthError(fireauth.authenum.Error.INTERNAL_ERROR));
    }
  });
};


/**
 * @param {!Object} data The object to serialize.
 * @return {string} The serialized object with null, undefined and empty string
 *     values removed.
 * @private
 */
fireauth.RpcHandler.serialize_ = function(data) {
  // goog.json.serialize converts undefined values to null.
  // This helper removes all empty strings, nulls and undefined from serialized
  // object.
  // Serialize trimmed data.
  return goog.json.serialize(fireauth.util.copyWithoutNullsOrUndefined(data));
};


/**
 * Creates and executes a request for the given API method using the legacy
 * Firebase Auth endpoint.
 * @param {string} method The API method.
 * @param {!fireauth.RpcHandler.HttpMethod} httpMethod The http request method.
 * @param {!Object} data The data for the API request. In the case of a GET
 *     request, the contents of this object will be form encoded and appended
 *     to the query string of the URL. No post body is sent in that case. If an
 *     object value is specified, it will be converted to a string:
 *     encodeURIComponent(String(value)).
 * @param {?fireauth.RpcHandler.ServerErrorMap=} opt_customErrorMap A map
 *     of server error codes to client errors to override default error
 *     handling.
 * @param {boolean=} opt_cachebuster Whether to append a unique string to
 *     request to force backend to return an uncached response to request.
 * @return {!goog.Promise<!Object>}
 */
fireauth.RpcHandler.prototype.requestFirebaseEndpoint = function(
    method, httpMethod, data, opt_customErrorMap, opt_cachebuster) {
  return this.requestAuthEndpoint_(
      this.firebaseEndpoint_, method, httpMethod, data, opt_customErrorMap,
      opt_cachebuster);
};


/**
 * Creates and executes a request for the given API method using the identity
 * platform endpoint.
 * @param {string} method The API method.
 * @param {!fireauth.RpcHandler.HttpMethod} httpMethod The http request method.
 * @param {!Object} data The data for the API request. In the case of a GET
 *     request, the contents of this object will be form encoded and appended
 *     to the query string of the URL. No post body is sent in that case. If an
 *     object value is specified, it will be converted to a string:
 *     encodeURIComponent(String(value)).
 * @param {?fireauth.RpcHandler.ServerErrorMap=} opt_customErrorMap A map
 *     of server error codes to client errors to override default error
 *     handling.
 * @param {boolean=} opt_cachebuster Whether to append a unique string to
 *     request to force backend to return an uncached response to request.
 * @return {!goog.Promise<!Object>}
 */
fireauth.RpcHandler.prototype.requestIdentityPlatformEndpoint = function(
    method, httpMethod, data, opt_customErrorMap, opt_cachebuster) {
  return this.requestAuthEndpoint_(
      this.identityPlatformEndpoint_, method, httpMethod, data,
      opt_customErrorMap, opt_cachebuster);
};


/**
 * Creates and executes a request for the given API method and Auth endpoint.
 * @param {string} endpoint The Auth endpoint to use.
 * @param {string} method The API method.
 * @param {!fireauth.RpcHandler.HttpMethod} httpMethod The http request method.
 * @param {!Object} data The data for the API request. In the case of a GET
 *     request, the contents of this object will be form encoded and appended
 *     to the query string of the URL. No post body is sent in that case. If an
 *     object value is specified, it will be converted to a string:
 *     encodeURIComponent(String(value)).
 * @param {?fireauth.RpcHandler.ServerErrorMap=} opt_customErrorMap A map
 *     of server error codes to client errors to override default error
 *     handling.
 * @param {boolean=} opt_cachebuster Whether to append a unique string to
 *     request to force backend to return an uncached response to request.
 * @return {!goog.Promise<!Object>}
 * @private
 */
fireauth.RpcHandler.prototype.requestAuthEndpoint_ = function(
    endpoint, method, httpMethod, data, opt_customErrorMap, opt_cachebuster) {
  var self = this;
  // Construct endpoint URL.
  var uri = goog.Uri.parse(endpoint + method);
  uri.setParameterValue('key', this.getApiKey());
  // Check whether to append cachebuster to request.
  if (opt_cachebuster) {
    uri.setParameterValue('cb', goog.now().toString());
  }
  // Firebase allows GET endpoints.
  var isGet = httpMethod == fireauth.RpcHandler.HttpMethod.GET;
  if (isGet) {
    // For GET HTTP method, append data to query string.
    for (var key in data) {
      if (data.hasOwnProperty(key)) {
        uri.setParameterValue(key, data[key]);
      }
    }
  }
  return new goog.Promise(function(resolve, reject) {
    self.sendXhr_(
        uri.toString(),
        function(response) {
          if (!response) {
            // An unparseable response from the XHR most likely indicates some
            // problem with the network.
            reject(new fireauth.AuthError(
                fireauth.authenum.Error.NETWORK_REQUEST_FAILED));
          } else if (fireauth.RpcHandler.hasError_(response)) {
            reject(fireauth.RpcHandler.getDeveloperError_(response,
                opt_customErrorMap || {}));
          } else {
            resolve(response);
          }
        },
        httpMethod,
        // No post body data in GET requests.
        isGet ? undefined : fireauth.RpcHandler.serialize_(data),
        self.firebaseHeaders_,
        self.firebaseTimeout_.get());
  });
};


/**
 * Verifies that the request has a valid email set.
 * @param {!Object} request
 * @private
 */
fireauth.RpcHandler.validateRequestHasEmail_ = function(request) {
  if (!fireauth.util.isValidEmailAddress(request['email'])) {
    throw new fireauth.AuthError(fireauth.authenum.Error.INVALID_EMAIL);
  }
};


/**
 * Verifies that the response has a valid email set.
 * @param {!Object} response
 * @private
 */
fireauth.RpcHandler.validateResponseHasEmail_ = function(response) {
  if (!fireauth.util.isValidEmailAddress(response['email'])) {
    throw new fireauth.AuthError(fireauth.authenum.Error.INTERNAL_ERROR);
  }
};


/**
 * Verifies that the an email is valid, if it is there.
 * @param {!Object} request
 * @private
 */
fireauth.RpcHandler.validateEmailIfPresent_ = function(request) {
  if ('email' in request) {
    fireauth.RpcHandler.validateRequestHasEmail_(request);
  }
};


/**
 * @param {string} providerId The provider ID.
 * @param {?Array<string>=} opt_additionalScopes The list of scope strings.
 * @return {?string} The IDP and its comma separated scope strings serialized.
 * @private
 */
fireauth.RpcHandler.getAdditionalScopes_ =
    function(providerId, opt_additionalScopes) {
  var scopes = {};
  if (opt_additionalScopes && opt_additionalScopes.length) {
    scopes[providerId] = opt_additionalScopes.join(',');
    // Return stringified scopes.
    return goog.json.serialize(scopes);
  }
  return null;
};


/**
 * Validates a response from getAuthUri.
 * @param {?Object} response The getAuthUri response data.
 * @private
 */
fireauth.RpcHandler.validateGetAuthResponse_ = function(response) {
  if (!response[fireauth.RpcHandler.AuthServerField.AUTH_URI]) {
    throw new fireauth.AuthError(fireauth.authenum.Error.INTERNAL_ERROR,
        'Unable to determine the authorization endpoint for the specified '+
        'provider. This may be an issue in the provider configuration.');
  } else if ( !response[fireauth.RpcHandler.AuthServerField.SESSION_ID]) {
    throw new fireauth.AuthError(fireauth.authenum.Error.INTERNAL_ERROR);
  }
};


/**
 * Requests createAuthUri endpoint to retrieve the authUri and session ID for
 * the start of an OAuth handshake.
 * @param {string} providerId The provider ID.
 * @param {string} continueUri The IdP callback URL.
 * @param {?Object=} opt_customParameters The optional OAuth custom parameters
 *     plain object.
 * @param {?Array<string>=} opt_additionalScopes The list of scope strings.
 * @param {?string=} opt_email The optional email.
 * @param {?string=} opt_sessionId The optional session ID.
 * @return {!goog.Promise<!Object>}
 */
fireauth.RpcHandler.prototype.getAuthUri = function(
    providerId,
    continueUri,
    opt_customParameters,
    opt_additionalScopes,
    opt_email,
    opt_sessionId) {
  // SAML provider request is constructed differently than OAuth requests.
  var isSaml = fireauth.idp.isSaml(providerId);
  var request = {
    'identifier': opt_email,
    'providerId': providerId,
    'continueUri': continueUri,
    'customParameter': opt_customParameters || {},
    'oauthScope': fireauth.RpcHandler.getAdditionalScopes_(
        providerId, opt_additionalScopes),
    'sessionId': opt_sessionId
  };
  // Custom parameters and OAuth scopes should be ignored.
  if (isSaml) {
    delete request['customParameter'];
    delete request['oauthScope'];
  }
  // When sessionId is provided, mobile flow (Cordova) is being used, force
  // code flow and not implicit flow. All other providers use code flow by
  // default.
  if (opt_sessionId && providerId == fireauth.idp.ProviderId.GOOGLE) {
    request['authFlowType'] = 'CODE_FLOW';
  }
  return this.invokeRpc(fireauth.RpcHandler.ApiMethod.GET_AUTH_URI,
      request);
};


/**
 * Gets the list of IDPs that can be used to log in for the given identifier.
 * @param {string} identifier The identifier, such as an email address.
 * @return {!goog.Promise<!Array<string>>}
 */
fireauth.RpcHandler.prototype.fetchProvidersForIdentifier =
    function(identifier) {
  // createAuthUri returns an error if continue URI is not http or https.
  // For environments like Cordova, Chrome extensions, native frameworks, file
  // systems, etc, use http://localhost as continue URL.
  var continueUri = fireauth.util.isHttpOrHttps() ?
      fireauth.util.getCurrentUrl() : 'http://localhost';
  var request = {
    'identifier': identifier,
    'continueUri': continueUri
  };
  return this.invokeRpc(fireauth.RpcHandler.ApiMethod.CREATE_AUTH_URI, request)
      .then(function(response) {
        return response[fireauth.RpcHandler.AuthServerField.ALL_PROVIDERS] ||
            [];
      });
};


/**
 * Returns the list of sign in methods for the given identifier.
 * @param {string} identifier The identifier, such as an email address.
 * @return {!goog.Promise<!Array<string>>}
 */
fireauth.RpcHandler.prototype.fetchSignInMethodsForIdentifier = function(
    identifier) {
  // createAuthUri returns an error if continue URI is not http or https.
  // For environments like Cordova, Chrome extensions, native frameworks, file
  // systems, etc, use http://localhost as continue URL.
  var continueUri = fireauth.util.isHttpOrHttps() ?
      fireauth.util.getCurrentUrl() :
      'http://localhost';
  var request = {
    'identifier': identifier,
    'continueUri': continueUri
  };
  return this.invokeRpc(fireauth.RpcHandler.ApiMethod.CREATE_AUTH_URI, request)
      .then(function(response) {
        return response[fireauth.RpcHandler.AuthServerField.SIGNIN_METHODS] ||
            [];
      });
};


/**
 * Gets the list of authorized domains for the specified project.
 * @return {!goog.Promise<!Array<string>>}
 */
fireauth.RpcHandler.prototype.getAuthorizedDomains = function() {
  return this.invokeRpc(fireauth.RpcHandler.ApiMethod.GET_PROJECT_CONFIG, {})
      .then(function(response) {
        return response[
           fireauth.RpcHandler.AuthServerField.AUTHORIZED_DOMAINS] || [];
      });
};


/**
 * Gets the reCAPTCHA parameters needed to render the project's provisioned
 * reCAPTCHA.
 * @return {!goog.Promise<!Object>}
 */
fireauth.RpcHandler.prototype.getRecaptchaParam = function() {
  return this.invokeRpc(fireauth.RpcHandler.ApiMethod.GET_RECAPTCHA_PARAM, {});
};


/**
 * Gets the list of authorized domains for the specified project.
 * @return {!goog.Promise<string>}
 */
fireauth.RpcHandler.prototype.getDynamicLinkDomain = function() {
  var request = {
    'returnDynamicLink': true
  };
  return this.invokeRpc(
      fireauth.RpcHandler.ApiMethod.RETURN_DYNAMIC_LINK, request);
};


/**
 * Checks if the provided iOS bundle ID belongs to the project as specified by
 * the API key.
 * @param {string} iosBundleId  The iOS bundle ID to check.
 * @return {!goog.Promise<void>}
 */
fireauth.RpcHandler.prototype.isIosBundleIdValid = function(iosBundleId) {
  var request = {
    'iosBundleId': iosBundleId
  };
  // This will either resolve if the identifier is valid or throw INVALID_APP_ID
  // if not.
  return this.invokeRpc(
      fireauth.RpcHandler.ApiMethod.GET_PROJECT_CONFIG, request)
      .then(function(result) {
        // Do not return anything.
      });
};


/**
 * Checks if the provided Android package name belongs to the project as
 * specified by the API key.
 * @param {string} androidPackageName  The iOS bundle ID to check.
 * @param {?string=} opt_sha1Cert The optional SHA-1 Android cert to check.
 * @return {!goog.Promise<void>}
 */
fireauth.RpcHandler.prototype.isAndroidPackageNameValid =
    function(androidPackageName, opt_sha1Cert) {
  var request = {
    'androidPackageName': androidPackageName
  };
  // This is relevant for the native Android SDK flow.
  // This will redirect to an FDL domain owned by GMScore instead of
  // the developer's FDL domain as is done for Cordova apps.
  if (!!opt_sha1Cert) {
    request['sha1Cert'] = opt_sha1Cert;
  }
  // When no sha1Cert is passed, this will either resolve if the identifier is
  // valid or throw INVALID_APP_ID if not.
  // When sha1Cert is also passed, this will either resolve or fail with an
  // INVALID_CERT_HASH error.
  return this.invokeRpc(
      fireauth.RpcHandler.ApiMethod.GET_PROJECT_CONFIG, request)
      .then(function(result) {
        // Do not return anything.
      });
};


/**
 * Checks if the provided OAuth client ID belongs to the project as specified by
 * the API key.
 * @param {string} clientId The OAuth client ID to check.
 * @return {!goog.Promise<void>}
 */
fireauth.RpcHandler.prototype.isOAuthClientIdValid = function(clientId) {
  var request = {
    'clientId': clientId
  };
  // This will either resolve if the client ID is valid or throw
  // INVALID_OAUTH_CLIENT_ID if not.
  return this.invokeRpc(
      fireauth.RpcHandler.ApiMethod.GET_PROJECT_CONFIG, request)
      .then(function(result) {
        // Do not return anything.
      });
};


/**
 * Requests getAccountInfo endpoint using an ID token.
 * @param {string} idToken The ID token.
 * @return {!goog.Promise<!Object>}
 */
fireauth.RpcHandler.prototype.getAccountInfoByIdToken = function(idToken) {
  var request = {'idToken': idToken};
  return this.invokeRpc(fireauth.RpcHandler.ApiMethod.GET_ACCOUNT_INFO,
      request);
};


/**
 * Validates a request to sign in with email and password.
 * @param {!Object} request
 * @private
 */
fireauth.RpcHandler.validateVerifyCustomTokenRequest_ = function(request) {
  if (!request['token']) {
    throw new fireauth.AuthError(fireauth.authenum.Error.INVALID_CUSTOM_TOKEN);
  }
};


/**
 * Verifies a custom token and returns a Promise that resolves with the ID
 * token.
 * @param {string} token The custom token.
 * @return {!goog.Promise<!Object>}
 */
fireauth.RpcHandler.prototype.verifyCustomToken = function(token) {
  var request = {'token': token};
  return this.invokeRpc(fireauth.RpcHandler.ApiMethod.VERIFY_CUSTOM_TOKEN,
      request);
};


/**
 * Validates a request to sign in with email and password.
 * @param {!Object} request
 * @private
 */
fireauth.RpcHandler.validateVerifyPasswordRequest_ = function(request) {
  fireauth.RpcHandler.validateRequestHasEmail_(request);
  if (!request['password']) {
    throw new fireauth.AuthError(fireauth.authenum.Error.INVALID_PASSWORD);
  }
};


/**
 * Verifies a password and returns a Promise that resolves with the ID
 * token.
 * @param {string} email The email address.
 * @param {string} password The entered password.
 * @return {!goog.Promise<!Object>}
 */
fireauth.RpcHandler.prototype.verifyPassword = function(email, password) {
  var request = {
    'email': email,
    'password': password
  };
  return this.invokeRpc(fireauth.RpcHandler.ApiMethod.VERIFY_PASSWORD,
      request);
};


/**
 * Verifies an email link OTP for sign-in and returns a Promise that resolves
 * with the ID token.
 * @param {string} email The email address.
 * @param {string} oobCode The email action OTP.
 * @return {!goog.Promise<!Object>}
 */
fireauth.RpcHandler.prototype.emailLinkSignIn = function(email, oobCode) {
  var request = {
    'email': email,
    'oobCode': oobCode
  };
  return this.invokeRpc(
      fireauth.RpcHandler.ApiMethod.EMAIL_LINK_SIGNIN, request);
};


/**
 * Verifies an email link OTP for linking and returns a Promise that resolves
 * with the ID token.
 * @param {string} idToken The ID token.
 * @param {string} email The email address.
 * @param {string} oobCode The email action OTP.
 * @return {!goog.Promise<!Object>}
 */
fireauth.RpcHandler.prototype.emailLinkSignInForLinking =
    function(idToken, email, oobCode) {
  var request = {
    'idToken': idToken,
    'email': email,
    'oobCode': oobCode
  };
  return this.invokeRpc(
      fireauth.RpcHandler.ApiMethod.EMAIL_LINK_SIGNIN_FOR_LINKING,
      request);
};


/**
 * Validates a response that should contain an ID token.
 * If no ID token is available, it checks if a multi-factor pending credential
 * is available instead. In that case, it throws the MFA_REQUIRED error code.
 * @param {?Object} response The server response data.
 * @private
 */
fireauth.RpcHandler.validateIdTokenResponse_ = function(response) {
  if (!response[fireauth.RpcHandler.AuthServerField.ID_TOKEN]) {
    // User could be a second factor user.
    // When second factor is required, a pending credential is returned.
    if (response[fireauth.RpcHandler.AuthServerField.MFA_PENDING_CREDENTIAL]) {
      throw new fireauth.AuthError(
          fireauth.authenum.Error.MFA_REQUIRED,
          null,
          goog.object.clone(response));
    }
    throw new fireauth.AuthError(fireauth.authenum.Error.INTERNAL_ERROR);
  }
};


/**
 * Validates a getRecaptchaParam response.
 * @param {?Object} response The server response data.
 * @private
 */
fireauth.RpcHandler.validateGetRecaptchaParamResponse_ = function(response) {
  // Both are required. This could change though.
  if (!response[fireauth.RpcHandler.AuthServerField.RECAPTCHA_SITE_KEY]) {
    throw new fireauth.AuthError(fireauth.authenum.Error.INTERNAL_ERROR);
  }
};


/**
 * Validates a request that sends the verification ID and code for a sign in/up
 * phone Auth flow.
 * @param {!Object} request The server request object.
 * @private
 */
fireauth.RpcHandler.validateVerifyPhoneNumberRequest_ = function(request) {
  // There are 2 cases here:
  // case 1: sessionInfo and code
  // case 2: phoneNumber and temporaryProof
  if (request['phoneNumber'] || request['temporaryProof']) {
    // Case 2. Both phoneNumber and temporaryProof should be set.
    if (!request['phoneNumber'] || !request['temporaryProof']) {
      throw new fireauth.AuthError(fireauth.authenum.Error.INTERNAL_ERROR);
    }
  } else {
    // Otherwise it's case 1, so we expect sessionInfo and code.
    if (!request['sessionInfo']) {
      throw new fireauth.AuthError(
          fireauth.authenum.Error.MISSING_SESSION_INFO);
    }
    if (!request['code']) {
      throw new fireauth.AuthError(fireauth.authenum.Error.MISSING_CODE);
    }
  }
};


/**
 * Validates a request that sends the verification ID and code for a link/update
 * phone Auth flow.
 * @param {!Object} request The server request object.
 * @private
 */
fireauth.RpcHandler.validateVerifyPhoneNumberLinkRequest_ = function(request) {
  // idToken should be required here.
  if (!request['idToken']) {
    throw new fireauth.AuthError(fireauth.authenum.Error.INTERNAL_ERROR);
  }
  // The other request parameters match the sign in flow.
  fireauth.RpcHandler.validateVerifyPhoneNumberRequest_(request);
};


/**
 * Validates a request to create an email and password account.
 * @param {!Object} request
 * @private
 */
fireauth.RpcHandler.validateCreateAccountRequest_ = function(request) {
  fireauth.RpcHandler.validateRequestHasEmail_(request);
  if (!request['password']) {
    throw new fireauth.AuthError(fireauth.authenum.Error.WEAK_PASSWORD);
  }
};


/**
 * Validates a request to createAuthUri.
 * @param {!Object} request
 * @private
 */
fireauth.RpcHandler.validateGetAuthUriRequest_ = function(request) {
  if (!request['continueUri']) {
    throw new fireauth.AuthError(fireauth.authenum.Error.MISSING_CONTINUE_URI);
  }
  // Either a SAML or non SAML providerId must be provided.
  if (!request['providerId']) {
    throw new fireauth.AuthError(
        fireauth.authenum.Error.INTERNAL_ERROR,
        'A provider ID must be provided in the request.');
  }
};


/**
 * Creates an email/password account. Returns a Promise that resolves with the
 * ID token.
 * @param {string} email The email address of the account.
 * @param {string} password The password.
 * @return {!goog.Promise<!Object>}
 */
fireauth.RpcHandler.prototype.createAccount = function(email, password) {
  var request = {
    'email': email,
    'password': password
  };
  return this.invokeRpc(fireauth.RpcHandler.ApiMethod.CREATE_ACCOUNT,
      request);
};


/**
 * Signs in a user as anonymous. Returns a Promise that resolves with the
 * ID token.
 * @return {!goog.Promise<!Object>}
 */
fireauth.RpcHandler.prototype.signInAnonymously = function() {
  return this.invokeRpc(fireauth.RpcHandler.ApiMethod.SIGN_IN_ANONYMOUSLY, {});
};


/**
 * Deletes the user's account corresponding to the idToken given.
 * @param {string} idToken The idToken of the user.
 * @return {!goog.Promise<undefined>}
 */
fireauth.RpcHandler.prototype.deleteAccount = function(idToken) {
  var request = {
    'idToken': idToken
  };
  return this.invokeRpc(fireauth.RpcHandler.ApiMethod.DELETE_ACCOUNT,
      request);
};


/**
 * Requests setAccountInfo endpoint for updateEmail operation.
 * @param {string} idToken The ID token.
 * @param {string} newEmail The new email.
 * @return {!goog.Promise<!Object>}
 */
fireauth.RpcHandler.prototype.updateEmail = function(idToken, newEmail) {
  var request = {
    'idToken': idToken,
    'email': newEmail
  };
  return this.invokeRpc(fireauth.RpcHandler.ApiMethod.SET_ACCOUNT_INFO,
      request);
};


/**
 * Validates a setAccountInfo request that updates the password.
 * @param {!Object} request
 * @private
 */
fireauth.RpcHandler.validateSetAccountInfoSensitive_ = function(request) {
  fireauth.RpcHandler.validateEmailIfPresent_(request);
  if (!request['password']) {
    throw new fireauth.AuthError(fireauth.authenum.Error.WEAK_PASSWORD);
  }
};


/**
 * Requests setAccountInfo endpoint for updatePassword operation.
 * @param {string} idToken The ID token.
 * @param {string} newPassword The new password.
 * @return {!goog.Promise<!Object>}
 */
fireauth.RpcHandler.prototype.updatePassword = function(idToken, newPassword) {
  var request = {
    'idToken': idToken,
    'password': newPassword
  };
  return this.invokeRpc(
      fireauth.RpcHandler.ApiMethod.SET_ACCOUNT_INFO_SENSITIVE, request);
};


/**
 * Requests setAccountInfo endpoint to set the email and password. This can be
 * used to link an existing account to a new email and password account.
 * @param {string} idToken The ID token.
 * @param {string} newEmail The new email.
 * @param {string} newPassword The new password.
 * @return {!goog.Promise<!Object>}
 */
fireauth.RpcHandler.prototype.updateEmailAndPassword = function(idToken,
    newEmail, newPassword) {
  var request = {
    'idToken': idToken,
    'email': newEmail,
    'password': newPassword
  };
  return this.invokeRpc(
      fireauth.RpcHandler.ApiMethod.SET_ACCOUNT_INFO_SENSITIVE, request);
};


/**
 * Maps the name of a field in the account info object to the backend enum
 * value, for deletion of profile fields.
 * @private {!Object<string, string>}
 */
fireauth.RpcHandler.PROFILE_FIELD_TO_ENUM_NAME_ = {
  'displayName': 'DISPLAY_NAME',
  'photoUrl': 'PHOTO_URL'
};


/**
 * Updates the profile of the user. When resolved, promise returns a response
 * similar to that of getAccountInfo.
 * @param {string} idToken The ID token of the user whose profile is changing.
 * @param {!Object} profileData The new profile data.
 * @return {!goog.Promise<!Object>}
 */
fireauth.RpcHandler.prototype.updateProfile = function(idToken, profileData) {
  var data = {
    'idToken': idToken
  };
  var fieldsToDelete = [];

  // Copy over the relevant fields from profileData, or explicitly flag a field
  // for deletion if null is passed as the value. Note that this currently only
  // checks profileData to the first level.
  goog.object.forEach(fireauth.RpcHandler.PROFILE_FIELD_TO_ENUM_NAME_,
      function(enumName, fieldName) {
        var fieldValue = profileData[fieldName];
        if (fieldValue === null) {
          // If null is explicitly provided, delete the field.
          fieldsToDelete.push(enumName);
        } else if (fieldName in profileData) {
          // If the field is explicitly set, send it to the backend.
          data[fieldName] = fieldValue;
        }
      });
  if (fieldsToDelete.length) {
    data['deleteAttribute'] = fieldsToDelete;
  }
  return this.invokeRpc(fireauth.RpcHandler.ApiMethod.SET_ACCOUNT_INFO, data);
};


/**
 * Validates a request for an email action code for password reset.
 * @param {!Object} request The getOobCode request data for password reset.
 * @private
 */
fireauth.RpcHandler.validateOobCodeRequest_ = function(request) {
  if (request['requestType'] !=
          fireauth.RpcHandler.GetOobCodeRequestType.PASSWORD_RESET) {
    throw new fireauth.AuthError(fireauth.authenum.Error.INTERNAL_ERROR);
  }
  fireauth.RpcHandler.validateRequestHasEmail_(request);
};


/**
 * Validates a request for an email action for passwordless email sign-in.
 * @param {!Object} request The getOobCode request data for email sign-in.
 * @private
 */
fireauth.RpcHandler.validateEmailSignInCodeRequest_ = function(request) {
  if (request['requestType'] !=
      fireauth.RpcHandler.GetOobCodeRequestType.EMAIL_SIGNIN) {
    throw new fireauth.AuthError(fireauth.authenum.Error.INTERNAL_ERROR);
  }
  fireauth.RpcHandler.validateRequestHasEmail_(request);
};


/**
 * Validates a request for an email action for email verification.
 * @param {!Object} request The getOobCode request data for email verification.
 * @private
 */
fireauth.RpcHandler.validateEmailVerificationCodeRequest_ = function(request) {
  if (request['requestType'] !=
          fireauth.RpcHandler.GetOobCodeRequestType.VERIFY_EMAIL) {
    throw new fireauth.AuthError(fireauth.authenum.Error.INTERNAL_ERROR);
  }
};


/**
 * Validates a request for an email action for email verification before update.
 * @param {!Object} request The getOobCode request data for email verification
 *     before update.
 * @private
 */
fireauth.RpcHandler.validateEmailVerificationCodeBeforeUpdateRequest_ =
    function(request) {
  if (request['requestType'] !=
          fireauth.RpcHandler.GetOobCodeRequestType.VERIFY_AND_CHANGE_EMAIL) {
    throw new fireauth.AuthError(fireauth.authenum.Error.INTERNAL_ERROR);
  }
};


/**
 * Requests getOobCode endpoint for password reset, returns promise that
 * resolves with user's email.
 * @param {string} email The email account with the password to be reset.
 * @param {!Object} additionalRequestData Additional data to add to the request.
 * @return {!goog.Promise<string>}
 */
fireauth.RpcHandler.prototype.sendPasswordResetEmail =
    function(email, additionalRequestData) {
  var request = {
    'requestType': fireauth.RpcHandler.GetOobCodeRequestType.PASSWORD_RESET,
    'email': email
  };
  // Extend the original request with the additional data.
  goog.object.extend(request, additionalRequestData);
  return this.invokeRpc(fireauth.RpcHandler.ApiMethod.GET_OOB_CODE, request);
};


/**
 * Requests getOobCode endpoint for passwordless email sign-in, returns promise
 * that resolves with user's email.
 * @param {string} email The email account to sign in with.
 * @param {!Object} additionalRequestData Additional data to add to the request.
 * @return {!goog.Promise<string>}
 */
fireauth.RpcHandler.prototype.sendSignInLinkToEmail = function(
    email, additionalRequestData) {
  var request = {
    'requestType': fireauth.RpcHandler.GetOobCodeRequestType.EMAIL_SIGNIN,
    'email': email
  };
  // Extend the original request with the additional data.
  goog.object.extend(request, additionalRequestData);
  return this.invokeRpc(
      fireauth.RpcHandler.ApiMethod.GET_EMAIL_SIGNIN_CODE, request);
};


/**
 * Requests getOobCode endpoint for email verification, returns promise that
 * resolves with user's email.
 * @param {string} idToken The idToken of the user confirming his email.
 * @param {!Object} additionalRequestData Additional data to add to the request.
 * @return {!goog.Promise<string>}
 */
fireauth.RpcHandler.prototype.sendEmailVerification =
    function(idToken, additionalRequestData) {
  var request = {
    'requestType': fireauth.RpcHandler.GetOobCodeRequestType.VERIFY_EMAIL,
    'idToken': idToken
  };
  // Extend the original request with the additional data.
  goog.object.extend(request, additionalRequestData);
  return this.invokeRpc(
      fireauth.RpcHandler.ApiMethod.GET_EMAIL_VERIFICATION_CODE, request);
};


/**
 * Requests getOobCode endpoint for email verification before updating the
 * email.
 * @param {string} idToken The idToken of the user updating his email.
 * @param {string} newEmail The new email.
 * @param {!Object} additionalRequestData Additional data to add to the request.
 * @return {!goog.Promise<void>}
 */
fireauth.RpcHandler.prototype.verifyBeforeUpdateEmail =
    function(idToken, newEmail, additionalRequestData) {
  var request = {
    'requestType':
        fireauth.RpcHandler.GetOobCodeRequestType.VERIFY_AND_CHANGE_EMAIL,
    'idToken': idToken,
    'newEmail': newEmail
  };
  // Extend the original request with the additional data.
  goog.object.extend(request, additionalRequestData);
  return this.invokeRpc(
      fireauth.RpcHandler.ApiMethod.GET_EMAIL_VERIFICATION_CODE_BEFORE_UPDATE,
      request);
};


/**
 * Requests sendVerificationCode endpoint for verifying the user's ownership of
 * a phone number. It resolves with a sessionInfo (verificationId).
 * @param {!Object} request The verification request which contains a phone
 *     number and an assertion.
 * @return {!goog.Promise<string>}
 */
fireauth.RpcHandler.prototype.sendVerificationCode = function(request) {
  // In the future, we could support other types of assertions so for now,
  // we are keeping the request an object.
  return this.invokeRpc(
      fireauth.RpcHandler.ApiMethod.SEND_VERIFICATION_CODE, request);
};


/**
 * Requests verifyPhoneNumber endpoint for sign in/sign up phone number
 * authentication flow and resolves with the STS token response.
 * @param {!Object} request The phone number ID and code to exchange for a
 *     Firebase Auth session.
 * @return {!goog.Promise<!Object>}
 */
fireauth.RpcHandler.prototype.verifyPhoneNumber = function(request) {
  return this.invokeRpc(
      fireauth.RpcHandler.ApiMethod.VERIFY_PHONE_NUMBER, request);
};


/**
 * Requests verifyPhoneNumber endpoint for link/update phone number
 * authentication flow and resolves with the STS token response.
 * @param {!Object} request The phone number ID and code to exchange for a
 *     Firebase Auth session.
 * @return {!goog.Promise<!Object>}
 */
fireauth.RpcHandler.prototype.verifyPhoneNumberForLinking = function(request) {
  return this.invokeRpc(
      fireauth.RpcHandler.ApiMethod.VERIFY_PHONE_NUMBER_FOR_LINKING, request);
};


/**
 * Validates a response to a phone number linking request.
 * @param {?Object} response The server response data.
 * @private
 */
fireauth.RpcHandler.validateVerifyPhoneNumberForLinkingResponse_ =
    function(response) {
  if (response[fireauth.RpcHandler.AuthServerField.TEMPORARY_PROOF]) {
    response['code'] = fireauth.authenum.Error.CREDENTIAL_ALREADY_IN_USE;
    throw fireauth.AuthErrorWithCredential.fromPlainObject(response);
  }

  // If there's no temporary proof, then we expect the request to have
  // succeeded and returned an ID token.
  fireauth.RpcHandler.validateIdTokenResponse_(response);
};


/**
 * Requests verifyPhoneNumber endpoint for reauthenticating with a phone number
 * and resolves with the STS token response.
 * @param {!Object} request The phone number ID, code, and current ID token to
 *     exchange for a refreshed Firebase Auth session.
 * @return {!goog.Promise<!Object>}
 */
fireauth.RpcHandler.prototype.verifyPhoneNumberForExisting = function(request) {
  request['operation'] = 'REAUTH';
  return this.invokeRpc(
      fireauth.RpcHandler.ApiMethod.VERIFY_PHONE_NUMBER_FOR_EXISTING,
      request);
};


/**
 * Validates a request for starting phone MFA enrollment.
 * @param {!Object} request The startPhoneMfaEnrollment request data.
 * @private
 */
fireauth.RpcHandler.validateStartPhoneMfaEnrollmentRequest_ =
    function(request) {
  if (!request['phoneEnrollmentInfo']) {
    throw new fireauth.AuthError(fireauth.authenum.Error.INTERNAL_ERROR);
  }
  if (!request['phoneEnrollmentInfo']['phoneNumber']) {
    throw new fireauth.AuthError(fireauth.authenum.Error.MISSING_PHONE_NUMBER);
  }
  if (!request['phoneEnrollmentInfo']['recaptchaToken']) {
    throw new fireauth.AuthError(
        fireauth.authenum.Error.MISSING_APP_CREDENTIAL);
  }
};


/**
 * Validates a response to a start phone MFA enrollment request.
 * @param {!Object} response The server response data.
 * @private
 */
fireauth.RpcHandler.validateStartPhoneMfaEnrollmentResponse_ =
    function(response) {
  if (!response[fireauth.RpcHandler.AuthServerField.PHONE_SESSION_INFO] ||
      !response[fireauth.RpcHandler.AuthServerField.PHONE_SESSION_INFO]
          [fireauth.RpcHandler.AuthServerField.SESSION_INFO]) {
    throw new fireauth.AuthError(fireauth.authenum.Error.INTERNAL_ERROR);
  }
};


/**
 * Requests startMfaEnrollment endpoint for verifying the user's ownership of
 * a phone number before enrolling to MFA. It resolves with a sessionInfo
 * (verificationId) string.
 * @param {!Object} request The enroll MFA request for phone.
 * @return {!goog.Promise<string>}
 */
fireauth.RpcHandler.prototype.startPhoneMfaEnrollment = function(request) {
  // Inject mfaProvider for Phone MFA enrollment.
  request['mfaProvider'] = fireauth.RpcHandler.MfaProvider.PHONE_SMS;
  return this.invokeRpc(
      fireauth.RpcHandler.ApiMethod.START_PHONE_MFA_ENROLLMENT, request)
      .then(function(response) {
        // Extract the sessionInfo(verificationId) from response.
        return response[fireauth.RpcHandler.AuthServerField.PHONE_SESSION_INFO]
            [fireauth.RpcHandler.AuthServerField.SESSION_INFO];
      });
};


/**
 * Validates a request for finalizing phone MFA enrollment or sign-in.
 * @param {!Object} request The finalizePhoneMfaEnrollment or
 *     finalizePhoneMfaSignIn request data.
 * @private
 */
fireauth.RpcHandler.validateFinalizePhoneMfaRequest_ = function(request) {
  if (!request['phoneVerificationInfo']) {
    throw new fireauth.AuthError(fireauth.authenum.Error.INTERNAL_ERROR);
  }
  if (!request['phoneVerificationInfo']['sessionInfo']) {
    throw new fireauth.AuthError(fireauth.authenum.Error.MISSING_SESSION_INFO);
  }
  if (!request['phoneVerificationInfo']['code']) {
    throw new fireauth.AuthError(fireauth.authenum.Error.MISSING_CODE);
  }
};


/**
 * Requests finalizeMfaEnrollment endpoint to finish the enrollment flow for
 * phone MFA. It resolves with the MFA token response.
 * @param {!Object} request The enroll MFA request for phone.
 * @return {!goog.Promise<!Object>}
 */
fireauth.RpcHandler.prototype.finalizePhoneMfaEnrollment = function(request) {
  // Inject mfaProvider for Phone MFA enrollment.
  request['mfaProvider'] = fireauth.RpcHandler.MfaProvider.PHONE_SMS;
  return this.invokeRpc(
      fireauth.RpcHandler.ApiMethod.FINALIZE_PHONE_MFA_ENROLLMENT, request);
};


/**
 * Validates a request for starting phone MFA sign-in.
 * @param {!Object} request The startPhoneMfaSignIn request data.
 * @private
 */
fireauth.RpcHandler.validateStartPhoneMfaSignInRequest_ = function(request) {
  if (!request['phoneSignInInfo'] ||
      !request['phoneSignInInfo']['recaptchaToken']) {
    throw new fireauth.AuthError(
        fireauth.authenum.Error.MISSING_APP_CREDENTIAL);
  }
};


/**
 * Validates a response to a start phone MFA sign-in request.
 * @param {!Object} response The server response data.
 * @private
 */
fireauth.RpcHandler.validateStartPhoneMfaSignInResponse_ = function(response) {
  if (!response[fireauth.RpcHandler.AuthServerField.PHONE_RESPONSE_INFO] ||
      !response[fireauth.RpcHandler.AuthServerField.PHONE_RESPONSE_INFO]
          [fireauth.RpcHandler.AuthServerField.SESSION_INFO]) {
    throw new fireauth.AuthError(fireauth.authenum.Error.INTERNAL_ERROR);
  }
};


/**
 * Requests startMfaSignIn endpoint for verifying the user's ownership of
 * a phone number before signing in to MFA. It resolves with a sessionInfo
 * (verificationId) string.
 * @param {!Object} request The sign in MFA request for phone.
 * @return {!goog.Promise<string>}
 */
fireauth.RpcHandler.prototype.startPhoneMfaSignIn = function(request) {
  // Inject mfaProvider for Phone MFA sign-in.
  request['mfaProvider'] = fireauth.RpcHandler.MfaProvider.PHONE_SMS;
  return this.invokeRpc(
      fireauth.RpcHandler.ApiMethod.START_PHONE_MFA_SIGN_IN, request)
      .then(function(response) {
        // Extract the sessionInfo(verificationId) from response.
        return response[fireauth.RpcHandler.AuthServerField.PHONE_RESPONSE_INFO]
            [fireauth.RpcHandler.AuthServerField.SESSION_INFO];
      });
};


/**
 * Requests finalizeMfaSignIn endpoint to finish the sign-in flow for
 * phone MFA. It resolves with the MFA token response.
 * @param {!Object} request The sign in MFA request for phone.
 * @return {!goog.Promise<!Object>}
 */
fireauth.RpcHandler.prototype.finalizePhoneMfaSignIn = function(request) {
  // Inject mfaProvider for Phone MFA sign-in.
  request['mfaProvider'] = fireauth.RpcHandler.MfaProvider.PHONE_SMS;
  return this.invokeRpc(
      fireauth.RpcHandler.ApiMethod.FINALIZE_PHONE_MFA_SIGN_IN, request);
};


/**
 * Validates the response for unenrolling a second factor. If the user is still
 * considered signed in, the endpoint returns new tokens. However, if the
 * user session is revoked no tokens will be returned.
 * @param {!Object} response The server response data.
 * @private
 */
fireauth.RpcHandler.validateWithdrawMfaResponse_ = function(response) {
  var hasIdToken = !!response[fireauth.RpcHandler.AuthServerField.ID_TOKEN];
  var hasRefreshToken =
      !!response[fireauth.RpcHandler.AuthServerField.REFRESH_TOKEN];

  if (hasIdToken ^ hasRefreshToken) {
    throw new fireauth.AuthError(fireauth.authenum.Error.INTERNAL_ERROR);
  }
};


/**
 * Requests the withdraw endpoint to unenroll a second factor. Returns new
 * tokens if the user is still considered signed in or no tokens if the user
 * session is revoked and the user is being signed out.
 * @param {string} idToken The ID token.
 * @param {string} mfaEnrollmentId The MFA enrollment ID.
 * @return {!goog.Promise<!Object>}
 */
fireauth.RpcHandler.prototype.withdrawMfa = function(idToken, mfaEnrollmentId) {
  var request = {
    'idToken': idToken,
    'mfaEnrollmentId': mfaEnrollmentId
  };
  return this.invokeRpc(fireauth.RpcHandler.ApiMethod.WITHDRAW_MFA, request);
};


/**
 * The custom error map for reauth with verifyPhoneNumber.
 * @private {!fireauth.RpcHandler.ServerErrorMap}
 */
fireauth.RpcHandler.verifyPhoneNumberForExistingErrorMap_ = {};

// For most RPCs, the backend error USER_NOT_FOUND means that the sent STS
// token is invalid. However, for this specific case, USER_NOT_FOUND actually
// means that the sent credential is invalid.
fireauth.RpcHandler.verifyPhoneNumberForExistingErrorMap_[
  fireauth.RpcHandler.ServerError.USER_NOT_FOUND] =
    fireauth.authenum.Error.USER_DELETED;


/**
 * Validates a request to deleteLinkedAccounts.
 * @param {?Object} request
 * @private
 */
fireauth.RpcHandler.validateDeleteLinkedAccountsRequest_ = function(request) {
  if (!goog.isArray(request['deleteProvider'])) {
    throw new fireauth.AuthError(fireauth.authenum.Error.INTERNAL_ERROR);
  }
};


/**
 * Updates the providers for the account associated with the idToken.
 * @param {string} idToken The ID token.
 * @param {!Array<string>} providersToDelete The array of providers to delete.
 * @return {!goog.Promise<!Object>}
 */
fireauth.RpcHandler.prototype.deleteLinkedAccounts =
    function(idToken, providersToDelete) {
  var request = {
    'idToken': idToken,
    'deleteProvider': providersToDelete
  };
  return this.invokeRpc(fireauth.RpcHandler.ApiMethod.DELETE_LINKED_ACCOUNTS,
      request);
};


/**
 * Validates a verifyAssertion request.
 * @param {?Object} request The verifyAssertion request data.
 * @private
 */
fireauth.RpcHandler.validateVerifyAssertionRequest_ = function(request) {
  // Either (requestUri and sessionId), (requestUri and postBody) or
  // (requestUri and pendingToken) are required.
  if (!request[fireauth.RpcHandler.AuthServerField.REQUEST_URI] ||
      (!request[fireauth.RpcHandler.AuthServerField.SESSION_ID] &&
       !request[fireauth.RpcHandler.AuthServerField.POST_BODY] &&
       !request[fireauth.RpcHandler.AuthServerField.PENDING_TOKEN])) {
    throw new fireauth.AuthError(fireauth.authenum.Error.INTERNAL_ERROR);
  }
};


/**
 * Processes the verifyAssertion response and injects the same raw nonce
 * if available in request.
 * @param {!Object} request The verifyAssertion request data.
 * @param {!Object} response The original verifyAssertion response data.
 * @return {!Object} The modified verifyAssertion response.
 * @private
 */
fireauth.RpcHandler.processVerifyAssertionResponse_ =
    function(request, response) {
  // This makes it possible for OIDC providers to:
  // 1. Initialize an OIDC Auth credential on successful response.
  // 2. Initialize an OIDC Auth credential within the recovery error.

  // When request has sessionId and response has OIDC ID token and no pending
  // token, a credential with raw nonce and OIDC ID token needs to be returned.
  if (response[fireauth.RpcHandler.AuthServerField.OAUTH_ID_TOKEN] &&
      response[fireauth.RpcHandler.AuthServerField.PROVIDER_ID] &&
      response[fireauth.RpcHandler.AuthServerField.PROVIDER_ID]
          .indexOf(fireauth.constants.OIDC_PREFIX) == 0 &&
      // Use pendingToken instead of idToken and rawNonce when available.
      !response[fireauth.RpcHandler.AuthServerField.PENDING_TOKEN]) {
    if (request[fireauth.RpcHandler.AuthServerField.SESSION_ID]) {
      // For full OAuth flow, the nonce is in the session ID.
      response[fireauth.RpcHandler.InjectedResponseField.NONCE] =
          request[fireauth.RpcHandler.AuthServerField.SESSION_ID];
    } else if (request[fireauth.RpcHandler.AuthServerField.POST_BODY]) {
      // For credential flow, the nonce is in the postBody nonce field.
      var queryData = new goog.Uri.QueryData(
          request[fireauth.RpcHandler.AuthServerField.POST_BODY]);
      if (queryData.containsKey(
              fireauth.RpcHandler.InjectedResponseField.NONCE)) {
        response[fireauth.RpcHandler.InjectedResponseField.NONCE] =
            queryData.get(fireauth.RpcHandler.InjectedResponseField.NONCE);
      }
    }
  }
  return response;
};


/**
 * Validates a response from verifyAssertionForExisting.
 * @param {?Object} response The verifyAssertionForExisting response data.
 * @private
 */
fireauth.RpcHandler.validateVerifyAssertionForExistingResponse_ =
    function(response) {
  // When returnIdpCredential is set to true and the account is new, no error
  // is thrown but an errorMessage is added to the response. No idToken is
  // passed.
  if (response[fireauth.RpcHandler.AuthServerField.ERROR_MESSAGE] &&
      response[fireauth.RpcHandler.AuthServerField.ERROR_MESSAGE] ==
          fireauth.RpcHandler.ServerError.USER_NOT_FOUND) {
    // This corresponds to user-not-found.
    throw new fireauth.AuthError(fireauth.authenum.Error.USER_DELETED);
  } else if (response[fireauth.RpcHandler.AuthServerField.ERROR_MESSAGE]) {
    // Construct developer facing error message from server code in errorMessage
    // field.
    throw fireauth.RpcHandler.getDeveloperErrorFromCode_(
        response[fireauth.RpcHandler.AuthServerField.ERROR_MESSAGE]);
  }
  // Need confirmation should not be returned when do not create new user flag
  // is set.
  // Validate if ID token or multi-factor pending credential is available.
  fireauth.RpcHandler.validateIdTokenResponse_(response);
};


/**
 * Validates a response from verifyAssertion.
 * @param {?Object} response The verifyAssertion response data.
 * @private
 */
fireauth.RpcHandler.validateVerifyAssertionResponse_ = function(response) {
  var error = null;
  if (response[fireauth.RpcHandler.AuthServerField.NEED_CONFIRMATION]) {
    // Account linking required, previously logged in to another account
    // with same email. User must authenticate they are owners of the
    // first account.
    // If enough info for Auth linking error, throw an instance of Auth linking
    // error. This will be used by developer after reauthenticating with email
    // provided by error to link using the credentials in Auth linking error.
    // If missing information, return regular Auth error.
    response['code'] = fireauth.authenum.Error.NEED_CONFIRMATION;
    error = fireauth.AuthErrorWithCredential.fromPlainObject(response);
  } else if (response[fireauth.RpcHandler.AuthServerField.ERROR_MESSAGE] ==
             fireauth.RpcHandler.ServerError.FEDERATED_USER_ID_ALREADY_LINKED) {
    // When FEDERATED_USER_ID_ALREADY_LINKED returned in error message, auth
    // credential and email will also be returned, throw relevant error in that
    // case.
    // In this case the developer needs to signInWithCredential to the returned
    // credentials.
    response['code'] = fireauth.authenum.Error.CREDENTIAL_ALREADY_IN_USE;
    error = fireauth.AuthErrorWithCredential.fromPlainObject(response);
  } else if (response[fireauth.RpcHandler.AuthServerField.ERROR_MESSAGE] ==
             fireauth.RpcHandler.ServerError.EMAIL_EXISTS) {
    // When EMAIL_EXISTS returned in error message, Auth credential and email
    // will also be returned, throw relevant error in that case.
    // In this case, the developers needs to sign in the user to the original
    // owner of the account and then link to the returned credential here.
    response['code'] = fireauth.authenum.Error.EMAIL_EXISTS;
    error = fireauth.AuthErrorWithCredential.fromPlainObject(response);
  } else if (response[fireauth.RpcHandler.AuthServerField.ERROR_MESSAGE]) {
    // Construct developer facing error message from server code in errorMessage
    // field.
    error = fireauth.RpcHandler.getDeveloperErrorFromCode_(
        response[fireauth.RpcHandler.AuthServerField.ERROR_MESSAGE]);
  }
  // If error found, throw it.
  if (error) {
    throw error;
  }
  // Validate if ID token or multi-factor pending credential is available.
  fireauth.RpcHandler.validateIdTokenResponse_(response);
};


/**
 * Validates a verifyAssertion with linking request.
 * @param {?Object} request The verifyAssertion request data.
 * @private
 */
fireauth.RpcHandler.validateVerifyAssertionLinkRequest_ = function(request) {
  // idToken with either (requestUri and sessionId) or (requestUri and postBody)
  // are required.
  fireauth.RpcHandler.validateVerifyAssertionRequest_(request);
  if (!request['idToken']) {
    throw new fireauth.AuthError(fireauth.authenum.Error.INTERNAL_ERROR);
  }
};


/**
 * @typedef {{
 *   autoCreate: (boolean|undefined),
 *   requestUri: string,
 *   postBody: (?string|undefined),
 *   pendingIdToken: (?string|undefined),
 *   sessionId: (?string|undefined),
 *   idToken: (?string|undefined),
 *   returnIdpCredential: (boolean|undefined),
 *   tenantId: (?string|undefined)
 * }}
 */
fireauth.RpcHandler.VerifyAssertionData;


/**
 * Requests verifyAssertion endpoint. When resolved, promise returns the whole
 * response.
 * @param {!fireauth.RpcHandler.VerifyAssertionData} request
 * @return {!goog.Promise<!Object>}
 */
fireauth.RpcHandler.prototype.verifyAssertion = function(request) {
  // Force Auth credential to be returned on the following errors:
  // FEDERATED_USER_ID_ALREADY_LINKED
  // EMAIL_EXISTS
  request['returnIdpCredential'] = true;
  return this.invokeRpc(
      fireauth.RpcHandler.ApiMethod.VERIFY_ASSERTION,
      request);
};


/**
 * Requests verifyAssertion endpoint for federated account linking. When
 * resolved, promise returns the whole response.
 * @param {!fireauth.RpcHandler.VerifyAssertionData} request
 * @return {!goog.Promise<!Object>}
 */
fireauth.RpcHandler.prototype.verifyAssertionForLinking = function(request) {
  // Force Auth credential to be returned on the following errors:
  // FEDERATED_USER_ID_ALREADY_LINKED
  // EMAIL_EXISTS
  request['returnIdpCredential'] = true;
  return this.invokeRpc(
      fireauth.RpcHandler.ApiMethod.VERIFY_ASSERTION_FOR_LINKING,
      request);
};


/**
 * Requests verifyAssertion endpoint for an existing federated account. When
 * resolved, promise returns the whole response. If not existing, a
 * user-not-found error is thrown.
 * @param {!fireauth.RpcHandler.VerifyAssertionData} request
 * @return {!goog.Promise<!Object>}
 */
fireauth.RpcHandler.prototype.verifyAssertionForExisting = function(request) {
  // Since we are setting returnIdpCredential to true, a response will be
  // returned even though the account doesn't exist but an error message is
  // appended with value set to USER_NOT_FOUND. If this flag is not passed, only
  // the USER_NOT_FOUND error is thrown without any response.
  request['returnIdpCredential'] = true;
  // Do not create a new account if the user doesn't exist.
  request['autoCreate'] = false;
  return this.invokeRpc(
      fireauth.RpcHandler.ApiMethod.VERIFY_ASSERTION_FOR_EXISTING,
      request);
};


/**
 * Validates a request that should contain an action code.
 * @param {!Object} request
 * @private
 */
fireauth.RpcHandler.validateApplyActionCodeRequest_ = function(request) {
  if (!request['oobCode']) {
    throw new fireauth.AuthError(fireauth.authenum.Error.INVALID_OOB_CODE);
  }
};


/**
 * Validates that a checkActionCode response contains the email and requestType
 * fields.
 * @param {!Object} response The raw response returned by the server.
 * @private
 */
fireauth.RpcHandler.validateCheckActionCodeResponse_ = function(response) {
  // If the code is invalid, usually a clear error would be returned.
  // In this case, something unexpected happened.
  // Email could be empty only if the request type is EMAIL_SIGNIN.
  var operation = response['requestType'];
  if (!operation ||
      (!response['email'] && operation != 'EMAIL_SIGNIN' &&
       operation != 'VERIFY_AND_CHANGE_EMAIL')) {
    throw new fireauth.AuthError(fireauth.authenum.Error.INTERNAL_ERROR);
  }
};


/**
 * Requests resetPassword endpoint for password reset, returns promise that
 * resolves with user's email.
 * @param {string} code The email action code to confirm for password reset.
 * @param {string} newPassword The new password.
 * @return {!goog.Promise<string>}
 */
fireauth.RpcHandler.prototype.confirmPasswordReset =
    function(code, newPassword) {
  var request = {
    'oobCode': code,
    'newPassword': newPassword
  };
  return this.invokeRpc(fireauth.RpcHandler.ApiMethod.RESET_PASSWORD, request);
};


/**
 * Checks the validity of an email action code and returns the response
 * received.
 * @param {string} code The email action code to check.
 * @return {!goog.Promise<!Object>}
 */
fireauth.RpcHandler.prototype.checkActionCode = function(code) {
  var request = {
    'oobCode': code
  };
  return this.invokeRpc(
      fireauth.RpcHandler.ApiMethod.CHECK_ACTION_CODE, request);
};


/**
 * Applies an out-of-band email action code, such as an email verification code.
 * @param {string} code The email action code.
 * @return {!goog.Promise<string>} A promise that resolves with the user's
 *     email.
 */
fireauth.RpcHandler.prototype.applyActionCode = function(code) {
  var request = {
    'oobCode': code
  };
  return this.invokeRpc(
      fireauth.RpcHandler.ApiMethod.APPLY_OOB_CODE, request);
};


/**
 * The specification of an RPC call. The fields are:
 * <ul>
 * <li>cachebuster: defines whether to send a unique string with request to
 *     force the backend to return an uncached response to request.
 * <li>customErrorMap: A map of backend error codes to client-side errors.
 *     Any entries set here override the default handling of the backend error
 *     code.
 * <li>endpoint: defines the backend endpoint to call.
 * <li>httpMethod: defines the HTTP method to use, defaulting to POST if not
 *     specified.
 * <li>requestRequiredFields: an array of the fields that are required in the
 *     request. The RPC call will fail with an INTERNAL_ERROR error if a
 *     required field is not present or if it is null, undefined, or the empty
 *     string.
 * <li>requestValidator: a function that takes in the request object and throws
 *     an error if the request is invalid.
 * <li>responsePreprocessor: a function to modify the response before running
 *     validation. The function takes in the request and response object.
 * <li>responseValidator: a function that takes in the response object and
 *     throws an error if the response is invalid.
 * <li>responseField: the field of the response object that will be returned
 *     from the RPC call. If no field is specified, the entire response object
 *     will be returned.
 * <li>returnSecureToken: Set to true to explicitly request STS tokens instead
 *     of legacy Google Identity Toolkit tokens from the backend.
<<<<<<< HEAD
 * <li>useIdentityPlatformEndpoint: Whether to use new identity platform
 *     endpoints. The default is false.
=======
 * <li>requireTenantId: Set to true to send tenant ID to backend in the request.
>>>>>>> 4ecd58ec
 * </ul>
 * @typedef {{
 *   cachebuster: (boolean|undefined),
 *   customErrorMap: (!fireauth.RpcHandler.ServerErrorMap|undefined),
 *   endpoint: string,
 *   httpMethod: (!fireauth.RpcHandler.HttpMethod|undefined),
 *   requestRequiredFields: (!Array<string>|undefined),
 *   requestValidator: (function(!Object):void|undefined),
 *   responsePreprocessor: ((function(!Object, !Object):!Object)|undefined),
 *   responseValidator: (function(!Object):void|undefined),
 *   responseField: (string|undefined),
 *   returnSecureToken: (boolean|undefined),
<<<<<<< HEAD
 *   useIdentityPlatformEndpoint: (boolean|undefined)
=======
 *   requireTenantId: (boolean|undefined)
>>>>>>> 4ecd58ec
 * }}
 */
fireauth.RpcHandler.ApiMethodHandler;


/**
 * The specifications for the backend API methods.
 * @enum {!fireauth.RpcHandler.ApiMethodHandler}
 */
fireauth.RpcHandler.ApiMethod = {
  APPLY_OOB_CODE: {
    endpoint: 'setAccountInfo',
    requestValidator: fireauth.RpcHandler.validateApplyActionCodeRequest_,
    responseField: fireauth.RpcHandler.AuthServerField.EMAIL,
    requireTenantId: true
  },
  CHECK_ACTION_CODE: {
    endpoint: 'resetPassword',
    requestValidator: fireauth.RpcHandler.validateApplyActionCodeRequest_,
    responseValidator: fireauth.RpcHandler.validateCheckActionCodeResponse_,
    requireTenantId: true
  },
  CREATE_ACCOUNT: {
    endpoint: 'signupNewUser',
    requestValidator: fireauth.RpcHandler.validateCreateAccountRequest_,
    responseValidator: fireauth.RpcHandler.validateIdTokenResponse_,
    returnSecureToken: true,
    requireTenantId: true
  },
  CREATE_AUTH_URI: {
    endpoint: 'createAuthUri',
    requireTenantId: true
  },
  DELETE_ACCOUNT: {
    endpoint: 'deleteAccount',
    requestRequiredFields: ['idToken']
  },
  DELETE_LINKED_ACCOUNTS: {
    endpoint: 'setAccountInfo',
    requestRequiredFields: ['idToken', 'deleteProvider'],
    requestValidator: fireauth.RpcHandler.validateDeleteLinkedAccountsRequest_
  },
  EMAIL_LINK_SIGNIN: {
    endpoint: 'emailLinkSignin',
    requestRequiredFields: ['email', 'oobCode'],
    requestValidator: fireauth.RpcHandler.validateRequestHasEmail_,
    responseValidator: fireauth.RpcHandler.validateIdTokenResponse_,
    returnSecureToken: true,
    requireTenantId: true
  },
  EMAIL_LINK_SIGNIN_FOR_LINKING: {
    endpoint: 'emailLinkSignin',
    requestRequiredFields: ['idToken', 'email', 'oobCode'],
    requestValidator: fireauth.RpcHandler.validateRequestHasEmail_,
    responseValidator: fireauth.RpcHandler.validateIdTokenResponse_,
    returnSecureToken: true
  },
  FINALIZE_PHONE_MFA_ENROLLMENT: {
    endpoint: 'accounts/mfaEnrollment:finalize',
    requestRequiredFields: ['idToken', 'mfaProvider', 'phoneVerificationInfo'],
    requestValidator:
        fireauth.RpcHandler.validateFinalizePhoneMfaRequest_,
    responseValidator: fireauth.RpcHandler.validateIdTokenResponse_,
    requireTenantId: true,
    useIdentityPlatformEndpoint: true
  },
  FINALIZE_PHONE_MFA_SIGN_IN: {
    endpoint: 'accounts/mfaSignIn:finalize',
    requestRequiredFields: ['mfaPendingCredential', 'mfaProvider',
                            'phoneVerificationInfo'],
    requestValidator:
        fireauth.RpcHandler.validateFinalizePhoneMfaRequest_,
    responseValidator: fireauth.RpcHandler.validateIdTokenResponse_,
    requireTenantId: true,
    useIdentityPlatformEndpoint: true
  },
  GET_ACCOUNT_INFO: {
    endpoint: 'getAccountInfo'
  },
  GET_AUTH_URI: {
    endpoint: 'createAuthUri',
    requestValidator: fireauth.RpcHandler.validateGetAuthUriRequest_,
    responseValidator: fireauth.RpcHandler.validateGetAuthResponse_,
    requireTenantId: true
  },
  GET_EMAIL_SIGNIN_CODE: {
    endpoint: 'getOobConfirmationCode',
    requestRequiredFields: ['requestType'],
    requestValidator: fireauth.RpcHandler.validateEmailSignInCodeRequest_,
    responseField: fireauth.RpcHandler.AuthServerField.EMAIL,
    requireTenantId: true
  },
  GET_EMAIL_VERIFICATION_CODE: {
    endpoint: 'getOobConfirmationCode',
    requestRequiredFields: ['idToken', 'requestType'],
    requestValidator: fireauth.RpcHandler.validateEmailVerificationCodeRequest_,
    responseField: fireauth.RpcHandler.AuthServerField.EMAIL,
    requireTenantId: true
  },
  GET_EMAIL_VERIFICATION_CODE_BEFORE_UPDATE: {
    endpoint: 'getOobConfirmationCode',
    requestRequiredFields: ['idToken', 'newEmail', 'requestType'],
    requestValidator:
        fireauth.RpcHandler.validateEmailVerificationCodeBeforeUpdateRequest_,
    responseField: fireauth.RpcHandler.AuthServerField.EMAIL,
    requireTenantId: true
  },
  GET_OOB_CODE: {
    endpoint: 'getOobConfirmationCode',
    requestRequiredFields: ['requestType'],
    requestValidator: fireauth.RpcHandler.validateOobCodeRequest_,
    responseField: fireauth.RpcHandler.AuthServerField.EMAIL,
    requireTenantId: true
  },
  GET_PROJECT_CONFIG: {
    // Microsoft edge caching bug. There are two getProjectConfig API calls,
    // first from top level window and then from iframe. The second call has a
    // response of 304 which means it's a cached response. We suspect the call
    // from iframe is reusing the response from the first call and checks the
    // allowed origin in the cached response, which only contains the domain for
    // the top level window.
    cachebuster: true,
    endpoint: 'getProjectConfig',
    httpMethod: fireauth.RpcHandler.HttpMethod.GET
  },
  GET_RECAPTCHA_PARAM: {
    cachebuster: true,
    endpoint: 'getRecaptchaParam',
    httpMethod: fireauth.RpcHandler.HttpMethod.GET,
    responseValidator: fireauth.RpcHandler.validateGetRecaptchaParamResponse_
  },
  RESET_PASSWORD: {
    endpoint: 'resetPassword',
    requestValidator: fireauth.RpcHandler.validateApplyActionCodeRequest_,
    responseField: fireauth.RpcHandler.AuthServerField.EMAIL,
    requireTenantId: true
  },
  RETURN_DYNAMIC_LINK: {
    cachebuster: true,
    endpoint: 'getProjectConfig',
    httpMethod: fireauth.RpcHandler.HttpMethod.GET,
    responseField: fireauth.RpcHandler.AuthServerField.DYNAMIC_LINKS_DOMAIN
  },
  SEND_VERIFICATION_CODE: {
    endpoint: 'sendVerificationCode',
    // Currently only reCAPTCHA tokens supported.
    requestRequiredFields: ['phoneNumber', 'recaptchaToken'],
    responseField: fireauth.RpcHandler.AuthServerField.SESSION_INFO,
    requireTenantId: true
  },
  SET_ACCOUNT_INFO: {
    endpoint: 'setAccountInfo',
    requestRequiredFields: ['idToken'],
    requestValidator: fireauth.RpcHandler.validateEmailIfPresent_,
    returnSecureToken: true // Maybe updating email will invalidate token in the
                            // future, this will prevent breaking the client.
  },
  SET_ACCOUNT_INFO_SENSITIVE: {
    endpoint: 'setAccountInfo',
    requestRequiredFields: ['idToken'],
    requestValidator: fireauth.RpcHandler.validateSetAccountInfoSensitive_,
    responseValidator: fireauth.RpcHandler.validateIdTokenResponse_,
    returnSecureToken: true // Updating password will send back new sts tokens.
  },
  SIGN_IN_ANONYMOUSLY: {
    endpoint: 'signupNewUser',
    responseValidator: fireauth.RpcHandler.validateIdTokenResponse_,
    returnSecureToken: true,
    requireTenantId: true
  },
  START_PHONE_MFA_ENROLLMENT: {
    endpoint: 'accounts/mfaEnrollment:start',
    requestRequiredFields: ['idToken', 'mfaProvider', 'phoneEnrollmentInfo'],
    requestValidator:
        fireauth.RpcHandler.validateStartPhoneMfaEnrollmentRequest_,
    responseValidator:
        fireauth.RpcHandler.validateStartPhoneMfaEnrollmentResponse_,
    requireTenantId: true,
    useIdentityPlatformEndpoint: true
  },
  START_PHONE_MFA_SIGN_IN: {
    endpoint: 'accounts/mfaSignIn:start',
    requestRequiredFields: ['mfaPendingCredential', 'mfaProvider',
                            'mfaEnrollmentId', 'phoneSignInInfo'],
    requestValidator:
        fireauth.RpcHandler.validateStartPhoneMfaSignInRequest_,
    responseValidator:
        fireauth.RpcHandler.validateStartPhoneMfaSignInResponse_,
    requireTenantId: true,
    useIdentityPlatformEndpoint: true
  },
  VERIFY_ASSERTION: {
    endpoint: 'verifyAssertion',
    requestValidator: fireauth.RpcHandler.validateVerifyAssertionRequest_,
    responsePreprocessor: fireauth.RpcHandler.processVerifyAssertionResponse_,
    responseValidator: fireauth.RpcHandler.validateVerifyAssertionResponse_,
    returnSecureToken: true,
    // Tenant ID is required for this endpoint. But for
    // signInWithRedirect/Popup APIs, to make createAuthUri call and
    // verifyAssertion call atomic, the tenant ID on RPC handler will be
    // overridden by the tenant ID passed directly from the
    // request, which is retrieved from Auth event. For signInWithCredential
    // API, the tenant ID will still be retrieved from the RPC handler.
    requireTenantId: true
  },
  VERIFY_ASSERTION_FOR_EXISTING: {
    endpoint: 'verifyAssertion',
    requestValidator: fireauth.RpcHandler.validateVerifyAssertionRequest_,
    responsePreprocessor: fireauth.RpcHandler.processVerifyAssertionResponse_,
    responseValidator:
        fireauth.RpcHandler.validateVerifyAssertionForExistingResponse_,
    returnSecureToken: true,
    // Tenant ID is required for this endpoint. But for
    // reauthenticateWithRedirect/Popup APIs, to make createAuthUri call and
    // verifyAssertion call atomic, the tenant ID on RPC handler will be
    // overridden by the tenant ID passed directly from the
    // request, which is retrieved from Auth event. For
    // reauthenticateWithCredential API, the tenant ID will still be retrieved
    // from the RPC handler.
    requireTenantId: true
  },
  VERIFY_ASSERTION_FOR_LINKING: {
    endpoint: 'verifyAssertion',
    requestValidator: fireauth.RpcHandler.validateVerifyAssertionLinkRequest_,
    responsePreprocessor: fireauth.RpcHandler.processVerifyAssertionResponse_,
    responseValidator: fireauth.RpcHandler.validateVerifyAssertionResponse_,
    returnSecureToken: true
  },
  VERIFY_CUSTOM_TOKEN: {
    endpoint: 'verifyCustomToken',
    requestValidator: fireauth.RpcHandler.validateVerifyCustomTokenRequest_,
    responseValidator: fireauth.RpcHandler.validateIdTokenResponse_,
    returnSecureToken: true,
    requireTenantId: true
  },
  VERIFY_PASSWORD: {
    endpoint: 'verifyPassword',
    requestValidator: fireauth.RpcHandler.validateVerifyPasswordRequest_,
    responseValidator: fireauth.RpcHandler.validateIdTokenResponse_,
    returnSecureToken: true,
    requireTenantId: true
  },
  VERIFY_PHONE_NUMBER: {
    endpoint: 'verifyPhoneNumber',
    requestValidator: fireauth.RpcHandler.validateVerifyPhoneNumberRequest_,
    responseValidator: fireauth.RpcHandler.validateIdTokenResponse_,
    requireTenantId: true
  },
  VERIFY_PHONE_NUMBER_FOR_LINKING: {
    endpoint: 'verifyPhoneNumber',
    requestValidator: fireauth.RpcHandler.validateVerifyPhoneNumberLinkRequest_,
    responseValidator:
        fireauth.RpcHandler.validateVerifyPhoneNumberForLinkingResponse_
  },
  VERIFY_PHONE_NUMBER_FOR_EXISTING: {
    customErrorMap: fireauth.RpcHandler.verifyPhoneNumberForExistingErrorMap_,
    endpoint: 'verifyPhoneNumber',
    requestValidator: fireauth.RpcHandler.validateVerifyPhoneNumberRequest_,
<<<<<<< HEAD
    responseValidator: fireauth.RpcHandler.validateIdTokenResponse_
  },
  WITHDRAW_MFA: {
    endpoint: 'accounts/mfaEnrollment:withdraw',
    requestRequiredFields: ['idToken', 'mfaEnrollmentId'],
    responseValidator: fireauth.RpcHandler.validateWithdrawMfaResponse_,
    requireTenantId: true,
    useIdentityPlatformEndpoint: true
=======
    responseValidator: fireauth.RpcHandler.validateIdTokenResponse_,
    requireTenantId: true
>>>>>>> 4ecd58ec
  }
};


/**
 * @const {string} The parameter to send to the backend to specify that the
 *     client accepts STS tokens directly from Firebear backends.
 * @private
 */
fireauth.RpcHandler.USE_STS_TOKEN_PARAM_ = 'returnSecureToken';


/**
 * @const {string} The parameter to send to the backend to specify the tenant
 *     ID.
 * @private
 */
fireauth.RpcHandler.TENANT_ID_PARAM_ = 'tenantId';


/**
 * Invokes an RPC method according to the specification defined by
 * {@code fireauth.RpcHandler.ApiMethod}.
 * @param {!fireauth.RpcHandler.ApiMethod} method The method to invoke.
 * @param {!Object} request The input data to the method.
 * @return {!goog.Promise} A promise that resolves with the results of the RPC.
 *     The format of the results can be modified in
 *     {@code fireauth.RpcHandler.ApiMethod}.
 */
fireauth.RpcHandler.prototype.invokeRpc = function(method, request) {
  if (!fireauth.object.hasNonEmptyFields(
      request, method.requestRequiredFields)) {
    return goog.Promise.reject(new fireauth.AuthError(
        fireauth.authenum.Error.INTERNAL_ERROR));
  }

  var useIdentityPlatformEndpoint = !!method.useIdentityPlatformEndpoint;
  var httpMethod = method.httpMethod || fireauth.RpcHandler.HttpMethod.POST;
  var self = this;
  var response;
  return goog.Promise.resolve(request)
      .then(method.requestValidator)
      .then(function() {
        if (method.returnSecureToken) {
          // Signal that the client accepts STS tokens, for the legacy Google
          // Identity Toolkit token to STS token migration.
          request[fireauth.RpcHandler.USE_STS_TOKEN_PARAM_] = true;
        }
<<<<<<< HEAD
        return useIdentityPlatformEndpoint ?
            self.requestIdentityPlatformEndpoint(method.endpoint, httpMethod,
                request, method.customErrorMap, method.cachebuster || false) :
            self.requestFirebaseEndpoint(method.endpoint, httpMethod,
                request, method.customErrorMap, method.cachebuster || false);
=======
        // If tenant ID is explicitly passed in the request, it will override
        // the tenant ID on RPC handler.
        if (method.requireTenantId && self.tenantId_ &&
            (typeof request[fireauth.RpcHandler.TENANT_ID_PARAM_] ===
             'undefined')) {
          request[fireauth.RpcHandler.TENANT_ID_PARAM_] = self.tenantId_;
        }
        return self.requestFirebaseEndpoint(method.endpoint, httpMethod,
            request, method.customErrorMap, method.cachebuster || false);
>>>>>>> 4ecd58ec
      })
      .then(function(tempResponse) {
        response = tempResponse;
        // If response processor is available, pass request and response through
        // it. Modifications would be made using response reference.
        if (method.responsePreprocessor) {
          return method.responsePreprocessor(request, response);
        }
        return response;
      })
      .then(method.responseValidator)
      .then(function() {
        if (!method.responseField) {
          return response;
        }
        if (!(method.responseField in response)) {
          throw new fireauth.AuthError(
              fireauth.authenum.Error.INTERNAL_ERROR);
        }
        return response[method.responseField];
      });
};


/**
 * Checks if the server response contains errors.
 * @param {!Object} resp The API response.
 * @return {boolean} {@code true} if the response contains errors.
 * @private
 */
fireauth.RpcHandler.hasError_ = function(resp) {
  return !!resp['error'];
};


/**
 * Returns the developer facing error corresponding to the server code provided.
 * @param {string} serverErrorCode The server error message.
 * @return {!fireauth.AuthError} The corresponding error object.
 * @private
 */
fireauth.RpcHandler.getDeveloperErrorFromCode_ = function(serverErrorCode) {
  // Encapsulate the server error code in a typical server error response with
  // the code populated within. This will convert the response to a developer
  // facing one.
  return fireauth.RpcHandler.getDeveloperError_({
    'error': {
      'errors': [
        {
          'message': serverErrorCode
        }
      ],
      'code': 400,
      'message': serverErrorCode
    }
  });
};


/**
 * Converts a server response with errors to a developer-facing AuthError.
 * @param {!Object} response The server response.
 * @param {?fireauth.RpcHandler.ServerErrorMap=} opt_customErrorMap A map of
 *     backend error codes to client-side errors. Any entries set here
 *     override the default handling of the backend error code.
 * @return {!fireauth.AuthError} The corresponding error object.
 * @private
 */
fireauth.RpcHandler.getDeveloperError_ =
    function(response, opt_customErrorMap) {
  var errorMessage;
  var apiaryError = fireauth.RpcHandler.getApiaryError_(response);
  if (apiaryError) {
    return apiaryError;
  }

  var serverErrorCode = fireauth.RpcHandler.getErrorCode_(response);

  var errorMap = {};

  // Custom token errors.
  errorMap[fireauth.RpcHandler.ServerError.INVALID_CUSTOM_TOKEN] =
      fireauth.authenum.Error.INVALID_CUSTOM_TOKEN;
  errorMap[fireauth.RpcHandler.ServerError.CREDENTIAL_MISMATCH] =
      fireauth.authenum.Error.CREDENTIAL_MISMATCH;
  // This can only happen if the SDK sends a bad request.
  errorMap[fireauth.RpcHandler.ServerError.MISSING_CUSTOM_TOKEN] =
      fireauth.authenum.Error.INTERNAL_ERROR;

  // Create Auth URI errors.
  errorMap[fireauth.RpcHandler.ServerError.INVALID_IDENTIFIER] =
      fireauth.authenum.Error.INVALID_EMAIL;
  // This can only happen if the SDK sends a bad request.
  errorMap[fireauth.RpcHandler.ServerError.MISSING_CONTINUE_URI] =
      fireauth.authenum.Error.INTERNAL_ERROR;

  // Sign in with email and password errors (some apply to sign up too).
  errorMap[fireauth.RpcHandler.ServerError.INVALID_EMAIL] =
      fireauth.authenum.Error.INVALID_EMAIL;
  errorMap[fireauth.RpcHandler.ServerError.INVALID_PASSWORD] =
      fireauth.authenum.Error.INVALID_PASSWORD;
  errorMap[fireauth.RpcHandler.ServerError.USER_DISABLED] =
      fireauth.authenum.Error.USER_DISABLED;
  // This can only happen if the SDK sends a bad request.
  errorMap[fireauth.RpcHandler.ServerError.MISSING_PASSWORD] =
      fireauth.authenum.Error.INTERNAL_ERROR;

  // Sign up with email and password errors.
  errorMap[fireauth.RpcHandler.ServerError.EMAIL_EXISTS] =
      fireauth.authenum.Error.EMAIL_EXISTS;
  errorMap[fireauth.RpcHandler.ServerError.PASSWORD_LOGIN_DISABLED] =
      fireauth.authenum.Error.OPERATION_NOT_ALLOWED;

  // Verify assertion for sign in with credential errors:
  errorMap[fireauth.RpcHandler.ServerError.INVALID_IDP_RESPONSE] =
      fireauth.authenum.Error.INVALID_IDP_RESPONSE;
  errorMap[fireauth.RpcHandler.ServerError.INVALID_PENDING_TOKEN] =
      fireauth.authenum.Error.INVALID_IDP_RESPONSE;
  errorMap[fireauth.RpcHandler.ServerError.FEDERATED_USER_ID_ALREADY_LINKED] =
      fireauth.authenum.Error.CREDENTIAL_ALREADY_IN_USE;
  errorMap[fireauth.RpcHandler.ServerError.MISSING_OR_INVALID_NONCE] =
      fireauth.authenum.Error.MISSING_OR_INVALID_NONCE;

  // Email template errors while sending emails:
  errorMap[fireauth.RpcHandler.ServerError.INVALID_MESSAGE_PAYLOAD] =
      fireauth.authenum.Error.INVALID_MESSAGE_PAYLOAD;
  errorMap[fireauth.RpcHandler.ServerError.INVALID_RECIPIENT_EMAIL] =
      fireauth.authenum.Error.INVALID_RECIPIENT_EMAIL;
  errorMap[fireauth.RpcHandler.ServerError.INVALID_SENDER] =
      fireauth.authenum.Error.INVALID_SENDER;

  // Send Password reset email errors:
  errorMap[fireauth.RpcHandler.ServerError.EMAIL_NOT_FOUND] =
      fireauth.authenum.Error.USER_DELETED;
  errorMap[fireauth.RpcHandler.ServerError.RESET_PASSWORD_EXCEED_LIMIT] =
      fireauth.authenum.Error.TOO_MANY_ATTEMPTS_TRY_LATER;    

  // Reset password errors:
  errorMap[fireauth.RpcHandler.ServerError.EXPIRED_OOB_CODE] =
      fireauth.authenum.Error.EXPIRED_OOB_CODE;
  errorMap[fireauth.RpcHandler.ServerError.INVALID_OOB_CODE] =
      fireauth.authenum.Error.INVALID_OOB_CODE;
  // This can only happen if the SDK sends a bad request.
  errorMap[fireauth.RpcHandler.ServerError.MISSING_OOB_CODE] =
      fireauth.authenum.Error.INTERNAL_ERROR;

  // Get Auth URI errors:
  errorMap[fireauth.RpcHandler.ServerError.INVALID_PROVIDER_ID] =
      fireauth.authenum.Error.INVALID_PROVIDER_ID;

  // Operations that require ID token in request:
  errorMap[fireauth.RpcHandler.ServerError.CREDENTIAL_TOO_OLD_LOGIN_AGAIN] =
      fireauth.authenum.Error.CREDENTIAL_TOO_OLD_LOGIN_AGAIN;
  errorMap[fireauth.RpcHandler.ServerError.INVALID_ID_TOKEN] =
      fireauth.authenum.Error.INVALID_AUTH;
  errorMap[fireauth.RpcHandler.ServerError.TOKEN_EXPIRED] =
      fireauth.authenum.Error.TOKEN_EXPIRED;
  errorMap[fireauth.RpcHandler.ServerError.USER_NOT_FOUND] =
      fireauth.authenum.Error.TOKEN_EXPIRED;

  // CORS issues.
  errorMap[fireauth.RpcHandler.ServerError.CORS_UNSUPPORTED] =
      fireauth.authenum.Error.CORS_UNSUPPORTED;

  // Dynamic link not activated.
  errorMap[fireauth.RpcHandler.ServerError.DYNAMIC_LINK_NOT_ACTIVATED] =
      fireauth.authenum.Error.DYNAMIC_LINK_NOT_ACTIVATED;

  // iosBundleId or androidPackageName not valid error.
  errorMap[fireauth.RpcHandler.ServerError.INVALID_APP_ID] =
      fireauth.authenum.Error.INVALID_APP_ID;

  // Other errors.
  errorMap[fireauth.RpcHandler.ServerError.TOO_MANY_ATTEMPTS_TRY_LATER] =
      fireauth.authenum.Error.TOO_MANY_ATTEMPTS_TRY_LATER;
  errorMap[fireauth.RpcHandler.ServerError.WEAK_PASSWORD] =
      fireauth.authenum.Error.WEAK_PASSWORD;
  errorMap[fireauth.RpcHandler.ServerError.OPERATION_NOT_ALLOWED] =
      fireauth.authenum.Error.OPERATION_NOT_ALLOWED;
  errorMap[fireauth.RpcHandler.ServerError.USER_CANCELLED] =
      fireauth.authenum.Error.USER_CANCELLED;

  // Phone Auth related errors.
  errorMap[fireauth.RpcHandler.ServerError.CAPTCHA_CHECK_FAILED] =
      fireauth.authenum.Error.CAPTCHA_CHECK_FAILED;
  errorMap[fireauth.RpcHandler.ServerError.INVALID_APP_CREDENTIAL] =
      fireauth.authenum.Error.INVALID_APP_CREDENTIAL;
  errorMap[fireauth.RpcHandler.ServerError.INVALID_CODE] =
      fireauth.authenum.Error.INVALID_CODE;
  errorMap[fireauth.RpcHandler.ServerError.INVALID_PHONE_NUMBER] =
      fireauth.authenum.Error.INVALID_PHONE_NUMBER;
  errorMap[fireauth.RpcHandler.ServerError.INVALID_SESSION_INFO] =
      fireauth.authenum.Error.INVALID_SESSION_INFO;
  errorMap[fireauth.RpcHandler.ServerError.INVALID_TEMPORARY_PROOF] =
      fireauth.authenum.Error.INVALID_IDP_RESPONSE;
  errorMap[fireauth.RpcHandler.ServerError.MISSING_APP_CREDENTIAL] =
      fireauth.authenum.Error.MISSING_APP_CREDENTIAL;
  errorMap[fireauth.RpcHandler.ServerError.MISSING_CODE] =
      fireauth.authenum.Error.MISSING_CODE;
  errorMap[fireauth.RpcHandler.ServerError.MISSING_PHONE_NUMBER] =
      fireauth.authenum.Error.MISSING_PHONE_NUMBER;
  errorMap[fireauth.RpcHandler.ServerError.MISSING_SESSION_INFO] =
      fireauth.authenum.Error.MISSING_SESSION_INFO;
  errorMap[fireauth.RpcHandler.ServerError.QUOTA_EXCEEDED] =
      fireauth.authenum.Error.QUOTA_EXCEEDED;
  errorMap[fireauth.RpcHandler.ServerError.SESSION_EXPIRED] =
      fireauth.authenum.Error.CODE_EXPIRED;
  errorMap[fireauth.RpcHandler.ServerError.REJECTED_CREDENTIAL] =
      fireauth.authenum.Error.REJECTED_CREDENTIAL;

  // Other action code errors when additional settings passed.
  errorMap[fireauth.RpcHandler.ServerError.INVALID_CONTINUE_URI] =
      fireauth.authenum.Error.INVALID_CONTINUE_URI;
  // MISSING_CONTINUE_URI is getting mapped to INTERNAL_ERROR above.
  // This is OK as this error will be caught by client side validation.
  errorMap[fireauth.RpcHandler.ServerError.MISSING_ANDROID_PACKAGE_NAME] =
      fireauth.authenum.Error.MISSING_ANDROID_PACKAGE_NAME;
  errorMap[fireauth.RpcHandler.ServerError.MISSING_IOS_BUNDLE_ID] =
      fireauth.authenum.Error.MISSING_IOS_BUNDLE_ID;
  errorMap[fireauth.RpcHandler.ServerError.UNAUTHORIZED_DOMAIN] =
      fireauth.authenum.Error.UNAUTHORIZED_DOMAIN;
  errorMap[fireauth.RpcHandler.ServerError.INVALID_DYNAMIC_LINK_DOMAIN] =
      fireauth.authenum.Error.INVALID_DYNAMIC_LINK_DOMAIN;

  // getProjectConfig errors when clientId is passed.
  errorMap[fireauth.RpcHandler.ServerError.INVALID_OAUTH_CLIENT_ID] =
      fireauth.authenum.Error.INVALID_OAUTH_CLIENT_ID;
  // getProjectConfig errors when sha1Cert is passed.
  errorMap[fireauth.RpcHandler.ServerError.INVALID_CERT_HASH] =
      fireauth.authenum.Error.INVALID_CERT_HASH;

  // Multi-tenant related errors.
  errorMap[fireauth.RpcHandler.ServerError.UNSUPPORTED_TENANT_OPERATION] =
      fireauth.authenum.Error.UNSUPPORTED_TENANT_OPERATION;
  errorMap[fireauth.RpcHandler.ServerError.INVALID_TENANT_ID] =
      fireauth.authenum.Error.INVALID_TENANT_ID;

  // User actions (sign-up or deletion) disabled errors.
  errorMap[fireauth.RpcHandler.ServerError.ADMIN_ONLY_OPERATION] =
      fireauth.authenum.Error.ADMIN_ONLY_OPERATION;

  // Multi-factor related errors.
  errorMap[fireauth.RpcHandler.ServerError.INVALID_MFA_PENDING_CREDENTIAL] =
      fireauth.authenum.Error.INVALID_MFA_PENDING_CREDENTIAL;
  errorMap[fireauth.RpcHandler.ServerError.MFA_ENROLLMENT_NOT_FOUND] =
      fireauth.authenum.Error.MFA_ENROLLMENT_NOT_FOUND;
  errorMap[fireauth.RpcHandler.ServerError.MISSING_MFA_PENDING_CREDENTIAL] =
      fireauth.authenum.Error.MISSING_MFA_PENDING_CREDENTIAL;
  errorMap[fireauth.RpcHandler.ServerError.MISSING_MFA_ENROLLMENT_ID] =
      fireauth.authenum.Error.MISSING_MFA_ENROLLMENT_ID;
  errorMap[fireauth.RpcHandler.ServerError.EMAIL_CHANGE_NEEDS_VERIFICATION] =
      fireauth.authenum.Error.EMAIL_CHANGE_NEEDS_VERIFICATION;
  errorMap[fireauth.RpcHandler.ServerError.SECOND_FACTOR_EXISTS] =
      fireauth.authenum.Error.SECOND_FACTOR_EXISTS;
  errorMap[fireauth.RpcHandler.ServerError.SECOND_FACTOR_LIMIT_EXCEEDED] =
      fireauth.authenum.Error.SECOND_FACTOR_LIMIT_EXCEEDED;
  errorMap[fireauth.RpcHandler.ServerError.UNSUPPORTED_FIRST_FACTOR] =
      fireauth.authenum.Error.UNSUPPORTED_FIRST_FACTOR;
  errorMap[fireauth.RpcHandler.ServerError.UNVERIFIED_EMAIL] =
      fireauth.authenum.Error.UNVERIFIED_EMAIL;

  // Override errors set in the custom map.
  var customErrorMap = opt_customErrorMap || {};
  goog.object.extend(errorMap, customErrorMap);

  // Get detailed message if available.
  errorMessage = fireauth.RpcHandler.getErrorCodeDetails(serverErrorCode);

  // Handle backend errors where the error code can be a prefix of the message
  // (e.g. "WEAK_PASSWORD : Password should be at least 6 characters").
  // Use the details after the colon as the error message. If none available,
  // pass undefined, which will default to the client hard coded error messages.
  for (var prefixCode in errorMap) {
    if (serverErrorCode.indexOf(prefixCode) === 0) {
      return new fireauth.AuthError(errorMap[prefixCode], errorMessage);
    }
  }

  // No error message found, return the serialized response as the message.
  // This is likely to be an Apiary error for unexpected cases like keyExpired,
  // etc.
  if (!errorMessage && response) {
     errorMessage = fireauth.util.stringifyJSON(response);
  }
  // The backend returned some error we don't recognize; this is an error on
  // our side.
  return new fireauth.AuthError(
      fireauth.authenum.Error.INTERNAL_ERROR, errorMessage);
};


/**
 * @param {string} serverMessage The server error code.
 * @return {string|undefined} The detailed error code message.
 */
fireauth.RpcHandler.getErrorCodeDetails = function(serverMessage) {
  // Use the error details part as the autherror message.
  // For a message INVALID_CUSTOM_TOKEN : [error detail here],
  // The Auth error message should be [error detail here].
  // No space should be contained in the error code, otherwise no detailed error
  // message returned.
  var matches = serverMessage.match(/^[^\s]+\s*:\s*(.*)$/);
  if (matches && matches.length > 1) {
    return matches[1];
  }
  return undefined;
};


/**
 * Gets the Apiary error from a backend response, if applicable.
 * @param {!Object} response The API response.
 * @return {?fireauth.AuthError} The error, if applicable.
 * @private
 */
fireauth.RpcHandler.getApiaryError_ = function(response) {
  var error = response['error'] && response['error']['errors'] &&
      response['error']['errors'][0] || {};
  var reason = error['reason'] || '';

  var errorReasonMap = {
    'keyInvalid': fireauth.authenum.Error.INVALID_API_KEY,
    'ipRefererBlocked': fireauth.authenum.Error.APP_NOT_AUTHORIZED
  };

  if (errorReasonMap[reason]) {
    return new fireauth.AuthError(errorReasonMap[reason]);
  }

  return null;
};


/**
 * Gets the server error code from the response.
 * @param {!Object} resp The API response.
 * @return {string} The error code if present.
 * @private
 */
fireauth.RpcHandler.getErrorCode_ = function(resp) {
  return (resp['error'] && resp['error']['message']) || '';
};<|MERGE_RESOLUTION|>--- conflicted
+++ resolved
@@ -132,7 +132,7 @@
     // Log client version for securetoken server.
     this.secureTokenHeaders_['X-Client-Version'] = opt_firebaseClientVersion;
   }
-  
+
   // Get XMLHttpRequest reference.
   var XMLHttpRequest = fireauth.RpcHandler.getXMLHttpRequest();
   if (!XMLHttpRequest && !fireauth.util.isWorker()) {
@@ -226,11 +226,8 @@
   INVALID_SENDER: 'INVALID_SENDER',
   INVALID_SESSION_INFO: 'INVALID_SESSION_INFO',
   INVALID_TEMPORARY_PROOF: 'INVALID_TEMPORARY_PROOF',
-<<<<<<< HEAD
+  INVALID_TENANT_ID: 'INVALID_TENANT_ID',
   MFA_ENROLLMENT_NOT_FOUND: 'MFA_ENROLLMENT_NOT_FOUND',
-=======
-  INVALID_TENANT_ID: 'INVALID_TENANT_ID',
->>>>>>> 4ecd58ec
   MISSING_ANDROID_PACKAGE_NAME: 'MISSING_ANDROID_PACKAGE_NAME',
   MISSING_APP_CREDENTIAL: 'MISSING_APP_CREDENTIAL',
   MISSING_CODE: 'MISSING_CODE',
@@ -255,12 +252,9 @@
   TENANT_ID_MISMATCH: 'TENANT_ID_MISMATCH',
   TOKEN_EXPIRED: 'TOKEN_EXPIRED',
   TOO_MANY_ATTEMPTS_TRY_LATER: 'TOO_MANY_ATTEMPTS_TRY_LATER',
-<<<<<<< HEAD
   UNSUPPORTED_FIRST_FACTOR: 'UNSUPPORTED_FIRST_FACTOR',
+  UNSUPPORTED_TENANT_OPERATION: 'UNSUPPORTED_TENANT_OPERATION',
   UNVERIFIED_EMAIL: 'UNVERIFIED_EMAIL',
-=======
-  UNSUPPORTED_TENANT_OPERATION: 'UNSUPPORTED_TENANT_OPERATION',
->>>>>>> 4ecd58ec
   UNAUTHORIZED_DOMAIN: 'UNAUTHORIZED_DOMAIN',
   USER_CANCELLED: 'USER_CANCELLED',
   USER_DISABLED: 'USER_DISABLED',
@@ -2318,12 +2312,9 @@
  *     will be returned.
  * <li>returnSecureToken: Set to true to explicitly request STS tokens instead
  *     of legacy Google Identity Toolkit tokens from the backend.
-<<<<<<< HEAD
+ * <li>requireTenantId: Set to true to send tenant ID to backend in the request.
  * <li>useIdentityPlatformEndpoint: Whether to use new identity platform
  *     endpoints. The default is false.
-=======
- * <li>requireTenantId: Set to true to send tenant ID to backend in the request.
->>>>>>> 4ecd58ec
  * </ul>
  * @typedef {{
  *   cachebuster: (boolean|undefined),
@@ -2336,11 +2327,8 @@
  *   responseValidator: (function(!Object):void|undefined),
  *   responseField: (string|undefined),
  *   returnSecureToken: (boolean|undefined),
-<<<<<<< HEAD
+ *   requireTenantId: (boolean|undefined),
  *   useIdentityPlatformEndpoint: (boolean|undefined)
-=======
- *   requireTenantId: (boolean|undefined)
->>>>>>> 4ecd58ec
  * }}
  */
 fireauth.RpcHandler.ApiMethodHandler;
@@ -2599,8 +2587,8 @@
     customErrorMap: fireauth.RpcHandler.verifyPhoneNumberForExistingErrorMap_,
     endpoint: 'verifyPhoneNumber',
     requestValidator: fireauth.RpcHandler.validateVerifyPhoneNumberRequest_,
-<<<<<<< HEAD
-    responseValidator: fireauth.RpcHandler.validateIdTokenResponse_
+    responseValidator: fireauth.RpcHandler.validateIdTokenResponse_,
+    requireTenantId: true
   },
   WITHDRAW_MFA: {
     endpoint: 'accounts/mfaEnrollment:withdraw',
@@ -2608,10 +2596,6 @@
     responseValidator: fireauth.RpcHandler.validateWithdrawMfaResponse_,
     requireTenantId: true,
     useIdentityPlatformEndpoint: true
-=======
-    responseValidator: fireauth.RpcHandler.validateIdTokenResponse_,
-    requireTenantId: true
->>>>>>> 4ecd58ec
   }
 };
 
@@ -2660,13 +2644,6 @@
           // Identity Toolkit token to STS token migration.
           request[fireauth.RpcHandler.USE_STS_TOKEN_PARAM_] = true;
         }
-<<<<<<< HEAD
-        return useIdentityPlatformEndpoint ?
-            self.requestIdentityPlatformEndpoint(method.endpoint, httpMethod,
-                request, method.customErrorMap, method.cachebuster || false) :
-            self.requestFirebaseEndpoint(method.endpoint, httpMethod,
-                request, method.customErrorMap, method.cachebuster || false);
-=======
         // If tenant ID is explicitly passed in the request, it will override
         // the tenant ID on RPC handler.
         if (method.requireTenantId && self.tenantId_ &&
@@ -2674,9 +2651,11 @@
              'undefined')) {
           request[fireauth.RpcHandler.TENANT_ID_PARAM_] = self.tenantId_;
         }
-        return self.requestFirebaseEndpoint(method.endpoint, httpMethod,
-            request, method.customErrorMap, method.cachebuster || false);
->>>>>>> 4ecd58ec
+        return useIdentityPlatformEndpoint ?
+            self.requestIdentityPlatformEndpoint(method.endpoint, httpMethod,
+                request, method.customErrorMap, method.cachebuster || false) :
+            self.requestFirebaseEndpoint(method.endpoint, httpMethod,
+                request, method.customErrorMap, method.cachebuster || false);
       })
       .then(function(tempResponse) {
         response = tempResponse;
@@ -2812,7 +2791,7 @@
   errorMap[fireauth.RpcHandler.ServerError.EMAIL_NOT_FOUND] =
       fireauth.authenum.Error.USER_DELETED;
   errorMap[fireauth.RpcHandler.ServerError.RESET_PASSWORD_EXCEED_LIMIT] =
-      fireauth.authenum.Error.TOO_MANY_ATTEMPTS_TRY_LATER;    
+      fireauth.authenum.Error.TOO_MANY_ATTEMPTS_TRY_LATER;
 
   // Reset password errors:
   errorMap[fireauth.RpcHandler.ServerError.EXPIRED_OOB_CODE] =
