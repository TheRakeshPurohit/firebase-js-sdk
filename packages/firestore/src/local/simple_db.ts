--- conflicted
+++ resolved
@@ -667,12 +667,8 @@
   /**
    * Iterates over keys and values in an object store.
    *
-<<<<<<< HEAD
-   * @param options - Options specifying how to iterate the objects in the store.
-=======
    * @param options - Options specifying how to iterate the objects in the
    * store.
->>>>>>> 821a6da2
    * @param callback - will be called for each iterated object. Iteration can be
    * canceled at any point by calling the doneFn passed to the callback.
    * The callback can return a PersistencePromise if it performs async
