--- conflicted
+++ resolved
@@ -21,51 +21,12 @@
 import {
   FirestoreClient,
   firestoreClientGetNamedQuery,
-<<<<<<< HEAD
   firestoreClientListen,
   firestoreClientLoadBundle
 } from '../core/firestore_client';
-import {
-  Bound,
-  Direction,
-  FieldFilter,
-  Filter,
-  findFilterOperator,
-  getFirstOrderByField,
-  getInequalityFilterField,
-  hasLimitToLast,
-  isCollectionGroupQuery,
-  LimitType,
-  newQueryForCollectionGroup,
-  newQueryForPath,
-  Operator,
-  OrderBy,
-  Query as InternalQuery,
-  queryEquals,
-  queryOrderBy,
-  queryWithAddedFilter,
-  queryWithAddedOrderBy,
-  queryWithEndAt,
-  queryWithLimit,
-  queryWithStartAt
-} from '../core/query';
-import { ViewSnapshot } from '../core/view_snapshot';
-import { Document } from '../model/document';
 import { DocumentKey } from '../model/document_key';
 import { FieldPath, ResourcePath } from '../model/path';
-import { isServerTimestamp } from '../model/server_timestamps';
-import { refValue } from '../model/values';
 import { debugAssert } from '../util/assert';
-=======
-  firestoreClientLoadBundle,
-  firestoreClientTransaction
-} from '../core/firestore_client';
-import { Transaction as InternalTransaction } from '../core/transaction';
-import { Document, MaybeDocument, NoDocument } from '../model/document';
-import { DocumentKey } from '../model/document_key';
-import { FieldPath, ResourcePath } from '../model/path';
-import { debugAssert, fail } from '../util/assert';
->>>>>>> 6cd65fca
 import { Code, FirestoreError } from '../util/error';
 import {
   cast,
@@ -82,18 +43,7 @@
   PartialObserver,
   Unsubscribe
 } from './observer';
-import {
-<<<<<<< HEAD
-  fieldPathFromArgument,
-  parseQueryValue,
-=======
-  parseSetData,
-  parseUpdateData,
-  parseUpdateVarargs,
->>>>>>> 6cd65fca
-  UntypedFirestoreDataConverter,
-  UserDataReader
-} from './user_data_reader';
+import { UntypedFirestoreDataConverter } from './user_data_reader';
 import { UserDataWriter } from './user_data_writer';
 import {
   clearIndexedDbPersistence,
