/**
 * @license
 * Copyright 2017 Google LLC
 *
 * Licensed under the Apache License, Version 2.0 (the "License");
 * you may not use this file except in compliance with the License.
 * You may obtain a copy of the License at
 *
 *   http://www.apache.org/licenses/LICENSE-2.0
 *
 * Unless required by applicable law or agreed to in writing, software
 * distributed under the License is distributed on an "AS IS" BASIS,
 * WITHOUT WARRANTIES OR CONDITIONS OF ANY KIND, either express or implied.
 * See the License for the specific language governing permissions and
 * limitations under the License.
 */

import {
  FieldFilter,
  Query,
  queryEquals,
  Filter,
  newQueryForPath,
  queryToTarget,
  newQuery
} from '../../../src/core/query';
import { canonifyTarget, Target, targetEquals } from '../../../src/core/target';
import { TargetIdGenerator } from '../../../src/core/target_id_generator';
import { TargetId } from '../../../src/core/types';
import {
  Document,
  MaybeDocument,
  NoDocument
} from '../../../src/model/document';
import { DocumentKey } from '../../../src/model/document_key';
import { JsonObject } from '../../../src/model/object_value';
import {
  isPermanentWriteError,
  mapCodeFromRpcCode,
  mapRpcCodeFromCode
} from '../../../src/remote/rpc_error';
import { debugAssert, fail } from '../../../src/util/assert';

import { Code } from '../../../src/util/error';
import { forEach } from '../../../src/util/obj';
import { isNullOrUndefined } from '../../../src/util/types';
import { TestSnapshotVersion, testUserDataWriter } from '../../util/helpers';

import { TimerId } from '../../../src/util/async_queue';
import { RpcError } from './spec_rpc_error';
import { ObjectMap } from '../../../src/util/obj_map';
import {
  parseQuery,
  PersistenceAction,
  runSpec,
  SpecConfig,
  SpecDocument,
  SpecQuery,
  SpecQueryFilter,
  SpecQueryOrderBy,
  SpecStep,
  SpecWatchFilter,
  SpecWriteAck,
  SpecWriteFailure
} from './spec_test_runner';
import { ResourcePath } from '../../../src/model/path';

const userDataWriter = testUserDataWriter();

// These types are used in a protected API by SpecBuilder and need to be
// exported.
export interface LimboMap {
  [key: string]: TargetId;
}

export interface ActiveTargetSpec {
  queries: SpecQuery[];
  resumeToken?: string;
  readTime?: TestSnapshotVersion;
}

export interface ActiveTargetMap {
  [targetId: string]: ActiveTargetSpec;
}

/**
 * Tracks the expected memory state of a client (e.g. the expected active watch
 * targets based on userListens(), userUnlistens(), and watchRemoves()
 * as well as the expectActiveTargets() and expectLimboDocs() expectations).
 *
 * Automatically keeping track of the active targets makes writing tests
 * much simpler and the tests much easier to follow.
 *
 * Whenever the map changes, the expected state is automatically encoded in
 * the tests.
 */
export class ClientMemoryState {
  activeTargets: ActiveTargetMap = {};
  queryMapping = new ObjectMap<Target, TargetId>(
    t => canonifyTarget(t),
    targetEquals
  );
  limboMapping: LimboMap = {};

  limboIdGenerator: TargetIdGenerator = TargetIdGenerator.forSyncEngine();
  injectFailures = false;

  constructor() {
    this.reset();
  }

  /** Reset all internal memory state (as done during a client restart). */
  reset(): void {
    this.queryMapping = new ObjectMap<Target, TargetId>(
      t => canonifyTarget(t),
      targetEquals
    );
    this.limboMapping = {};
    this.activeTargets = {};
    this.limboIdGenerator = TargetIdGenerator.forSyncEngine();
  }

  /**
   * Reset the internal limbo mapping (as done during a primary lease failover).
   */
  resetLimboMapping(): void {
    this.limboMapping = {};
  }
}

/**
 * Generates and provides consistent cross-tab target IDs for queries that are
 * active in multiple tabs.
 */
class CachedTargetIdGenerator {
  // TODO(wuandy): rename this to targetMapping.
  private queryMapping = new ObjectMap<Target, TargetId>(
    t => canonifyTarget(t),
    targetEquals
  );
  private targetIdGenerator = TargetIdGenerator.forTargetCache();

  /**
   * Returns a cached target ID for the provided Target, or a new ID if no
   * target ID has ever been assigned.
   */
  next(target: Target): TargetId {
    if (this.queryMapping.has(target)) {
      return this.queryMapping.get(target)!;
    }
    const targetId = this.targetIdGenerator.next();
    this.queryMapping.set(target, targetId);
    return targetId;
  }

  /** Returns the target ID for a target that is known to exist. */
  cachedId(target: Target): TargetId {
    if (!this.queryMapping.has(target)) {
      throw new Error("Target ID doesn't exists for target: " + target);
    }

    return this.queryMapping.get(target)!;
  }

  /** Remove the cached target ID for the provided target. */
  purge(target: Target): void {
    if (!this.queryMapping.has(target)) {
      throw new Error("Target ID doesn't exists for target: " + target);
    }

    this.queryMapping.delete(target);
  }
}
/**
 * Provides a high-level language to construct spec tests that can be exported
 * to the spec JSON format or be run as a spec test directly.
 *
 * Exported JSON tests can be used in other clients without the need to
 * duplicate tests in every client.
 */
export class SpecBuilder {
  protected config: SpecConfig = { useGarbageCollection: true, numClients: 1 };
  // currentStep is built up (in particular, expectations can be added to it)
  // until nextStep() is called to append it to steps.
  protected currentStep: SpecStep | null = null;

  private steps: SpecStep[] = [];

  private queryIdGenerator = new CachedTargetIdGenerator();

  private readonly currentClientState: ClientMemoryState = new ClientMemoryState();

  // Accessor function that can be overridden to return a different
  // `ClientMemoryState`.
  protected get clientState(): ClientMemoryState {
    return this.currentClientState;
  }

  private get limboIdGenerator(): TargetIdGenerator {
    return this.clientState.limboIdGenerator;
  }

  private get queryMapping(): ObjectMap<Target, TargetId> {
    return this.clientState.queryMapping;
  }

  private get limboMapping(): LimboMap {
    return this.clientState.limboMapping;
  }

  private get activeTargets(): ActiveTargetMap {
    return this.clientState.activeTargets;
  }

  private get injectFailures(): boolean {
    return this.clientState.injectFailures;
  }

  private set injectFailures(injectFailures: boolean) {
    this.clientState.injectFailures = injectFailures;
  }

  /**
   * Exports the spec steps as a JSON object that be used in the spec runner.
   */
  toJSON(): { config: SpecConfig; steps: SpecStep[] } {
    this.nextStep();
    return { config: this.config, steps: this.steps };
  }

  /**
   * Run the spec as a test. If persistence is available it will run it with and
   * without persistence enabled.
   */
  runAsTest(
    name: string,
    tags: string[],
    usePersistence: boolean
  ): Promise<void> {
    this.nextStep();
    return runSpec(name, tags, usePersistence, this.config, this.steps);
  }

  // Configures Garbage Collection behavior (on or off). Default is on.
  withGCEnabled(gcEnabled: boolean): this {
    debugAssert(
      !this.currentStep,
      'withGCEnabled() must be called before all spec steps.'
    );
    this.config.useGarbageCollection = gcEnabled;
    return this;
  }

  withMaxConcurrentLimboResolutions(value?: number): this {
    this.config.maxConcurrentLimboResolutions = value;
    return this;
  }

  userListens(
    query: Query,
    resume?: { resumeToken?: string; readTime?: TestSnapshotVersion }
  ): this {
    this.nextStep();

    const target = queryToTarget(query);
    let targetId: TargetId = 0;

    if (this.injectFailures) {
      // Return a `userListens()` step but don't advance the target IDs.
      this.currentStep = {
        userListen: { targetId, query: SpecBuilder.queryToSpec(query) }
      };
    } else {
      if (this.queryMapping.has(target)) {
        targetId = this.queryMapping.get(target)!;
      } else {
        targetId = this.queryIdGenerator.next(target);
      }

      this.queryMapping.set(target, targetId);
      this.addQueryToActiveTargets(
        targetId,
        query,
        resume?.resumeToken,
        resume?.readTime
      );
      this.currentStep = {
        userListen: { targetId, query: SpecBuilder.queryToSpec(query) },
        expectedState: { activeTargets: { ...this.activeTargets } }
      };
    }
    return this;
  }

  /**
   * Registers a previously active target with the test expectations after a
   * stream disconnect.
   */
  restoreListen(query: Query, resumeToken: string): this {
    const targetId = this.queryMapping.get(queryToTarget(query));

    if (isNullOrUndefined(targetId)) {
      throw new Error("Can't restore an unknown query: " + query);
    }

    this.addQueryToActiveTargets(targetId!, query, resumeToken);

    const currentStep = this.currentStep!;
    currentStep.expectedState = currentStep.expectedState || {};
    currentStep.expectedState.activeTargets = { ...this.activeTargets };
    return this;
  }

  userUnlistens(query: Query): this {
    this.nextStep();
    const target = queryToTarget(query);
    if (!this.queryMapping.has(target)) {
      throw new Error('Unlistening to query not listened to: ' + query);
    }
    const targetId = this.queryMapping.get(target)!;
    this.removeQueryFromActiveTargets(query, targetId);

    if (this.config.useGarbageCollection && !this.activeTargets[targetId]) {
      this.queryMapping.delete(target);
      this.queryIdGenerator.purge(target);
    }

    this.currentStep = {
      userUnlisten: [targetId, SpecBuilder.queryToSpec(query)],
      expectedState: { activeTargets: { ...this.activeTargets } }
    };
    return this;
  }

  userSets(key: string, value: JsonObject<unknown>): this {
    this.nextStep();
    this.currentStep = {
      userSet: [key, value]
    };
    return this;
  }

  userPatches(key: string, value: JsonObject<unknown>): this {
    this.nextStep();
    this.currentStep = {
      userPatch: [key, value]
    };
    return this;
  }

  userDeletes(key: string): this {
    this.nextStep();
    this.currentStep = {
      userDelete: key
    };
    return this;
  }

  userAddsSnapshotsInSyncListener(): this {
    this.nextStep();
    this.currentStep = {
      addSnapshotsInSyncListener: true
    };
    return this;
  }

  userRemovesSnapshotsInSyncListener(): this {
    this.nextStep();
    this.currentStep = {
      removeSnapshotsInSyncListener: true
    };
    return this;
  }

  loadBundle(bundleContent: string): this {
    this.nextStep();
    this.currentStep = {
      loadBundle: bundleContent
    };
<<<<<<< HEAD
    // Allocate umbrella target for bundles.
    this.queryIdGenerator.next(
      queryToTarget(newQueryForPath(ResourcePath.emptyPath()))
    );
=======
    // Loading a bundle implicitly creates a new target. We advance the `queryIdGenerator` to match.
    this.queryIdGenerator.next(umbrellaTarget('test-bundle'));
>>>>>>> fe305c7b
    return this;
  }

  // PORTING NOTE: Only used by web multi-tab tests.
  becomeHidden(): this {
    this.nextStep();
    this.currentStep = {
      applyClientState: { visibility: 'hidden' }
    };
    return this;
  }

  // PORTING NOTE: Only used by web multi-tab tests.
  becomeVisible(): this {
    this.nextStep();
    this.currentStep = {
      applyClientState: { visibility: 'visible' }
    };
    return this;
  }

  runTimer(timerId: TimerId): this {
    this.nextStep();
    this.currentStep = { runTimer: timerId };
    return this;
  }

  changeUser(uid: string | null): this {
    this.nextStep();
    this.currentStep = { changeUser: uid };
    return this;
  }

  disableNetwork(): this {
    this.nextStep();
    this.currentStep = {
      enableNetwork: false,
      expectedState: {
        activeTargets: {},
        activeLimboDocs: [],
        enqueuedLimboDocs: []
      }
    };
    return this;
  }

  enableNetwork(): this {
    this.nextStep();
    this.currentStep = {
      enableNetwork: true
    };
    return this;
  }

  clearPersistence(): this {
    this.nextStep();
    this.currentStep = {
      clearPersistence: true
    };
    return this;
  }

  restart(): this {
    this.nextStep();
    this.currentStep = {
      restart: true,
      expectedState: {
        activeTargets: {},
        activeLimboDocs: [],
        enqueuedLimboDocs: []
      }
    };
    // Reset our mappings / target ids since all existing listens will be
    // forgotten.
    this.clientState.reset();
    return this;
  }

  shutdown(): this {
    this.nextStep();
    this.currentStep = {
      shutdown: true,
      expectedState: {
        activeTargets: {},
        activeLimboDocs: [],
        enqueuedLimboDocs: []
      }
    };
    // Reset our mappings / target ids since all existing listens will be
    // forgotten.
    this.clientState.reset();
    return this;
  }

  /**
   * Fails the specified database transaction until `recoverDatabase()` is
   * called.
   */
  failDatabaseTransactions(...actions: PersistenceAction[]): this {
    this.nextStep();
    this.injectFailures = true;
    this.currentStep = {
      failDatabase: actions
    };
    return this;
  }

  /** Stops failing database operations. */
  recoverDatabase(): this {
    this.nextStep();
    this.injectFailures = false;
    this.currentStep = {
      failDatabase: false
    };
    return this;
  }

  expectIsShutdown(): this {
    this.assertStep('Active target expectation requires previous step');
    const currentStep = this.currentStep!;
    currentStep.expectedState = currentStep.expectedState || {};
    currentStep.expectedState.isShutdown = true;
    return this;
  }

  /** Overrides the currently expected set of active targets. */
  expectActiveTargets(
    ...targets: Array<{
      query: Query;
      resumeToken?: string;
      readTime?: TestSnapshotVersion;
    }>
  ): this {
    this.assertStep('Active target expectation requires previous step');
    const currentStep = this.currentStep!;
    this.clientState.activeTargets = {};
    targets.forEach(({ query, resumeToken, readTime }) => {
      this.addQueryToActiveTargets(
        this.getTargetId(query),
        query,
        resumeToken,
        readTime
      );
    });
    currentStep.expectedState = currentStep.expectedState || {};
    currentStep.expectedState.activeTargets = { ...this.activeTargets };
    return this;
  }

  /**
   * Expects a document to be in limbo. A targetId is assigned if it's not in
   * limbo yet.
   */
  expectLimboDocs(...keys: DocumentKey[]): this {
    this.assertStep('Limbo expectation requires previous step');
    const currentStep = this.currentStep!;

    // Clear any preexisting limbo watch targets, which we'll re-create as
    // necessary from the provided keys below.
    forEach(this.limboMapping, (key, targetId) => {
      delete this.activeTargets[targetId];
    });

    keys.forEach(key => {
      const path = key.path.canonicalString();
      // Create limbo target ID mapping if it was not in limbo yet
      if (!this.limboMapping[path]) {
        this.limboMapping[path] = this.limboIdGenerator.next();
      }
      // Limbo doc queries are always without resume token
      this.addQueryToActiveTargets(
        this.limboMapping[path],
        newQueryForPath(key.path),
        ''
      );
    });

    currentStep.expectedState = currentStep.expectedState || {};
    currentStep.expectedState.activeLimboDocs = keys.map(k =>
      SpecBuilder.keyToSpec(k)
    );
    currentStep.expectedState.activeTargets = { ...this.activeTargets };
    return this;
  }

  /**
   * Expects a document to be in limbo, enqueued for limbo resolution, and
   * therefore *without* an active targetId.
   */
  expectEnqueuedLimboDocs(...keys: DocumentKey[]): this {
    this.assertStep('Limbo expectation requires previous step');
    const currentStep = this.currentStep!;

    currentStep.expectedState = currentStep.expectedState || {};
    currentStep.expectedState.enqueuedLimboDocs = keys.map(k =>
      SpecBuilder.keyToSpec(k)
    );

    return this;
  }

  /**
   * Special helper for limbo documents that acks with either a document or
   * with no document for NoDocument. This is translated into normal watch
   * messages.
   */
  ackLimbo(version: TestSnapshotVersion, doc: Document | NoDocument): this {
    const query = newQueryForPath(doc.key.path);
    this.watchAcks(query);
    if (doc instanceof Document) {
      this.watchSends({ affects: [query] }, doc);
    } else if (doc instanceof NoDocument) {
      // Don't send any updates
    } else {
      fail('Unknown parameter: ' + doc);
    }
    this.watchCurrents(query, 'resume-token-' + version);
    this.watchSnapshots(version);
    return this;
  }

  /**
   * Special helper for limbo documents that acks an unlisten for a limbo doc
   * with either a document or with no document for NoDocument. This is
   * translated into normal watch messages.
   */
  watchRemovesLimboTarget(doc: Document | NoDocument): this {
    const query = newQueryForPath(doc.key.path);
    this.watchRemoves(query);
    return this;
  }

  /**
   * Acks a write with a version and optional additional options.
   *
   * expectUserCallback defaults to true if omitted.
   */
  writeAcks(
    doc: string,
    version: TestSnapshotVersion,
    options?: { expectUserCallback?: boolean; keepInQueue?: boolean }
  ): this {
    this.nextStep();
    options = options || {};

    const writeAck: SpecWriteAck = { version };
    if (options.keepInQueue) {
      writeAck.keepInQueue = true;
    }
    this.currentStep = { writeAck };

    if (options.expectUserCallback !== false) {
      return this.expectUserCallbacks({ acknowledged: [doc] });
    } else {
      return this;
    }
  }

  /**
   * Fails a write with an error and optional additional options.
   *
   * expectUserCallback defaults to true if omitted.
   */
  failWrite(
    doc: string,
    error: RpcError,
    options?: { expectUserCallback?: boolean; keepInQueue?: boolean }
  ): this {
    this.nextStep();
    options = options || {};

    // If this is a permanent error, the write is not expected to be sent
    // again.
    const code = mapCodeFromRpcCode(error.code);
    const isPermanentFailure = isPermanentWriteError(code);
    const keepInQueue =
      options.keepInQueue !== undefined
        ? options.keepInQueue
        : !isPermanentFailure;

    const failWrite: SpecWriteFailure = { error };
    if (keepInQueue) {
      failWrite.keepInQueue = true;
    }
    this.currentStep = { failWrite };

    if (options.expectUserCallback !== false) {
      return this.expectUserCallbacks({ rejected: [doc] });
    } else {
      return this;
    }
  }

  // TODO(wuandy): watch* methods should really be dealing with Target, not
  // Query, make this happen.
  watchAcks(query: Query): this {
    this.nextStep();
    this.currentStep = {
      watchAck: [this.getTargetId(query)]
    };
    return this;
  }

  // Technically any target change can contain a resume token, but a CURRENT
  // target change is where it makes the most sense in our tests currently.
  // Eventually we want to make the model more generic so we can add resume
  // tokens in other places.
  // TODO(b/37254270): Handle global resume tokens
  watchCurrents(query: Query, resumeToken: string): this {
    this.nextStep();
    this.currentStep = {
      watchCurrent: [[this.getTargetId(query)], resumeToken]
    };
    return this;
  }

  watchRemoves(query: Query, cause?: RpcError): this {
    this.nextStep();
    this.currentStep = {
      watchRemove: { targetIds: [this.getTargetId(query)], cause }
    };
    if (cause) {
      delete this.activeTargets[this.getTargetId(query)];
      this.currentStep.expectedState = {
        activeTargets: { ...this.activeTargets }
      };
    }
    return this;
  }

  watchSends(
    targets: { affects?: Query[]; removed?: Query[] },
    ...docs: MaybeDocument[]
  ): this {
    this.nextStep();
    const affects =
      targets.affects &&
      targets.affects.map(query => {
        return this.getTargetId(query);
      });
    const removed =
      targets.removed &&
      targets.removed.map(query => {
        return this.getTargetId(query);
      });
    const specDocs: SpecDocument[] = [];
    for (const doc of docs) {
      specDocs.push(SpecBuilder.docToSpec(doc));
    }
    this.currentStep = {
      watchEntity: {
        docs: specDocs,
        targets: affects,
        removedTargets: removed
      }
    };
    return this;
  }

  watchRemovesDoc(key: DocumentKey, ...targets: Query[]): this {
    this.nextStep();
    this.currentStep = {
      watchEntity: {
        key: SpecBuilder.keyToSpec(key),
        removedTargets: targets.map(query => this.getTargetId(query))
      }
    };
    return this;
  }

  watchFilters(queries: Query[], ...docs: DocumentKey[]): this {
    this.nextStep();
    const targetIds = queries.map(query => {
      return this.getTargetId(query);
    });
    const keys = docs.map(key => {
      return key.path.canonicalString();
    });
    const filter: SpecWatchFilter = [targetIds] as SpecWatchFilter;
    for (const key of keys) {
      filter.push(key);
    }
    this.currentStep = {
      watchFilter: filter
    };
    return this;
  }

  watchResets(...queries: Query[]): this {
    this.nextStep();
    const targetIds = queries.map(query => this.getTargetId(query));
    this.currentStep = {
      watchReset: targetIds
    };
    return this;
  }

  watchSnapshots(
    version: TestSnapshotVersion,
    targets?: Query[],
    resumeToken?: string
  ): this {
    this.nextStep();
    const targetIds = targets
      ? targets.map(query => this.getTargetId(query))
      : [];
    this.currentStep = {
      watchSnapshot: { version, targetIds, resumeToken }
    };
    return this;
  }

  watchAcksFull(
    query: Query,
    version: TestSnapshotVersion,
    ...docs: Document[]
  ): this {
    this.watchAcks(query);
    this.watchSends({ affects: [query] }, ...docs);
    this.watchCurrents(query, 'resume-token-' + version);
    this.watchSnapshots(version);
    return this;
  }

  watchStreamCloses(error: Code, opts?: { runBackoffTimer: boolean }): this {
    if (!opts) {
      opts = { runBackoffTimer: true };
    }

    this.nextStep();
    this.currentStep = {
      watchStreamClose: {
        error: {
          code: mapRpcCodeFromCode(error),
          message: 'Simulated Backend Error'
        },
        runBackoffTimer: opts.runBackoffTimer
      }
    };
    return this;
  }

  expectUserCallbacks(docs: {
    acknowledged?: string[];
    rejected?: string[];
  }): this {
    this.assertStep('Expectations require previous step');
    const currentStep = this.currentStep!;
    currentStep.expectedState = currentStep.expectedState || {};
    currentStep.expectedState.userCallbacks = currentStep.expectedState
      .userCallbacks || { acknowledgedDocs: [], rejectedDocs: [] };

    if (docs.acknowledged) {
      currentStep.expectedState.userCallbacks.acknowledgedDocs.push(
        ...docs.acknowledged
      );
    }

    if (docs.rejected) {
      currentStep.expectedState.userCallbacks.rejectedDocs.push(
        ...docs.rejected
      );
    }

    return this;
  }

  expectEvents(
    query: Query,
    events: {
      fromCache?: boolean;
      hasPendingWrites?: boolean;
      added?: Document[];
      modified?: Document[];
      removed?: Document[];
      metadata?: Document[];
      errorCode?: Code;
    }
  ): this {
    this.assertStep('Expectations require previous step');
    const currentStep = this.currentStep!;
    if (!currentStep.expectedSnapshotEvents) {
      currentStep.expectedSnapshotEvents = [];
    }
    debugAssert(
      !events.errorCode ||
        !(events.added || events.modified || events.removed || events.metadata),
      "Can't provide both error and events"
    );
    currentStep.expectedSnapshotEvents.push({
      query: SpecBuilder.queryToSpec(query),
      added: events.added && events.added.map(SpecBuilder.docToSpec),
      modified: events.modified && events.modified.map(SpecBuilder.docToSpec),
      removed: events.removed && events.removed.map(SpecBuilder.docToSpec),
      metadata: events.metadata && events.metadata.map(SpecBuilder.docToSpec),
      errorCode: mapRpcCodeFromCode(events.errorCode),
      fromCache: events.fromCache || false,
      hasPendingWrites: events.hasPendingWrites || false
    });
    return this;
  }

  /** Registers a query that is active in another tab. */
  expectListen(
    query: Query,
    resume?: { resumeToken?: string; readTime?: TestSnapshotVersion }
  ): this {
    this.assertStep('Expectations require previous step');

    const target = queryToTarget(query);
    const targetId = this.queryIdGenerator.cachedId(target);
    this.queryMapping.set(target, targetId);

    this.addQueryToActiveTargets(
      targetId,
      query,
      resume?.resumeToken,
      resume?.readTime
    );

    const currentStep = this.currentStep!;
    currentStep.expectedState = currentStep.expectedState || {};
    currentStep.expectedState.activeTargets = { ...this.activeTargets };
    return this;
  }

  /** Removes a query that is no longer active in any tab. */
  expectUnlisten(query: Query): this {
    this.assertStep('Expectations require previous step');

    const target = queryToTarget(query);
    const targetId = this.queryMapping.get(target)!;

    this.removeQueryFromActiveTargets(query, targetId);

    if (this.config.useGarbageCollection && !this.activeTargets[targetId]) {
      this.queryMapping.delete(target);
      this.queryIdGenerator.purge(target);
    }

    const currentStep = this.currentStep!;
    currentStep.expectedState = currentStep.expectedState || {};
    currentStep.expectedState.activeTargets = { ...this.activeTargets };
    return this;
  }

  /**
   * Verifies the total number of requests sent to the write backend since test
   * initialization.
   */
  expectWriteStreamRequestCount(num: number): this {
    this.assertStep('Expectations require previous step');
    const currentStep = this.currentStep!;
    currentStep.expectedState = currentStep.expectedState || {};
    currentStep.expectedState.writeStreamRequestCount = num;
    return this;
  }

  /**
   * Verifies the total number of requests sent to the watch backend since test
   * initialization.
   */
  expectWatchStreamRequestCount(num: number): this {
    this.assertStep('Expectations require previous step');
    const currentStep = this.currentStep!;
    currentStep.expectedState = currentStep.expectedState || {};
    currentStep.expectedState.watchStreamRequestCount = num;
    return this;
  }

  expectNumOutstandingWrites(num: number): this {
    this.assertStep('Expectations require previous step');
    const currentStep = this.currentStep!;
    currentStep.expectedState = currentStep.expectedState || {};
    currentStep.expectedState.numOutstandingWrites = num;
    return this;
  }

  expectNumActiveClients(num: number): this {
    this.assertStep('Expectations require previous step');
    const currentStep = this.currentStep!;
    currentStep.expectedState = currentStep.expectedState || {};
    currentStep.expectedState.numActiveClients = num;
    return this;
  }

  expectPrimaryState(isPrimary: boolean): this {
    this.assertStep('Expectations require previous step');
    const currentStep = this.currentStep!;
    currentStep.expectedState = currentStep.expectedState || {};
    currentStep.expectedState.isPrimary = isPrimary;
    return this;
  }

  expectSnapshotsInSyncEvent(count = 1): this {
    this.assertStep('Expectations require previous step');
    const currentStep = this.currentStep!;
    currentStep.expectedSnapshotsInSyncEvents = count;
    return this;
  }

  private static queryToSpec(query: Query): SpecQuery {
    // TODO(dimond): full query support
    const spec: SpecQuery = { path: query.path.canonicalString() };
    if (query.collectionGroup !== null) {
      spec.collectionGroup = query.collectionGroup;
    }
    if (query.hasLimitToFirst()) {
      spec.limit = query.limit!;
      spec.limitType = 'LimitToFirst';
    }
    if (query.hasLimitToLast()) {
      spec.limit = query.limit!;
      spec.limitType = 'LimitToLast';
    }
    if (query.filters) {
      spec.filters = query.filters.map((filter: Filter) => {
        if (filter instanceof FieldFilter) {
          // TODO(dimond): Support non-JSON primitive values?
          return [
            filter.field.canonicalString(),
            filter.op,
            userDataWriter.convertValue(filter.value)
          ] as SpecQueryFilter;
        } else {
          return fail('Unknown filter: ' + filter);
        }
      });
    }
    if (query.explicitOrderBy) {
      spec.orderBys = query.explicitOrderBy.map(orderBy => {
        return [
          orderBy.field.canonicalString(),
          orderBy.dir
        ] as SpecQueryOrderBy;
      });
    }
    return spec;
  }

  private static docToSpec(doc: MaybeDocument): SpecDocument {
    if (doc instanceof Document) {
      return {
        key: SpecBuilder.keyToSpec(doc.key),
        version: doc.version.toMicroseconds(),
        value: userDataWriter.convertValue(doc.toProto()) as JsonObject<
          unknown
        >,
        options: {
          hasLocalMutations: doc.hasLocalMutations,
          hasCommittedMutations: doc.hasCommittedMutations
        }
      };
    } else {
      return {
        key: SpecBuilder.keyToSpec(doc.key),
        version: doc.version.toMicroseconds(),
        value: null
      };
    }
  }

  private static keyToSpec(key: DocumentKey): string {
    return key.path.canonicalString();
  }

  protected nextStep(): void {
    if (this.currentStep !== null) {
      this.steps.push(this.currentStep);
      this.currentStep = null;
    }
  }

  /**
   * Add the specified `Query` under give active targe id. If it is already
   * added, this is a no-op.
   */
  private addQueryToActiveTargets(
    targetId: number,
    query: Query,
    resumeToken?: string,
    readTime?: TestSnapshotVersion
  ): void {
    if (this.activeTargets[targetId]) {
      const activeQueries = this.activeTargets[targetId].queries;
      if (
        !activeQueries.some(specQuery =>
          queryEquals(parseQuery(specQuery), query)
        )
      ) {
        // `query` is not added yet.
        this.activeTargets[targetId] = {
          queries: [SpecBuilder.queryToSpec(query), ...activeQueries],
          resumeToken: resumeToken || '',
          readTime
        };
      } else {
        this.activeTargets[targetId] = {
          queries: activeQueries,
          resumeToken: resumeToken || '',
          readTime
        };
      }
    } else {
      this.activeTargets[targetId] = {
        queries: [SpecBuilder.queryToSpec(query)],
        resumeToken: resumeToken || '',
        readTime
      };
    }
  }

  private removeQueryFromActiveTargets(query: Query, targetId: number): void {
    const queriesAfterRemoval = this.activeTargets[targetId].queries.filter(
      specQuery => !queryEquals(parseQuery(specQuery), query)
    );
    if (queriesAfterRemoval.length > 0) {
      this.activeTargets[targetId] = {
        queries: queriesAfterRemoval,
        resumeToken: this.activeTargets[targetId].resumeToken
      };
    } else {
      delete this.activeTargets[targetId];
    }
  }

  private assertStep(msg: string): void {
    if (this.currentStep === null) {
      throw new Error('Expected a previous step: ' + msg);
    }
  }

  private getTargetId(query: Query): TargetId {
    const queryTargetId = this.queryMapping.get(queryToTarget(query));
    const limboTargetId = this.limboMapping[query.path.canonicalString()];
    if (queryTargetId && limboTargetId) {
      // TODO(dimond): add support for query for doc and limbo doc at the same
      // time?
      fail('Found both query and limbo doc with target ID, not supported yet');
    }
    const targetId = queryTargetId || limboTargetId;
    debugAssert(
      !isNullOrUndefined(targetId),
      'No target ID found for query/limbo doc in spec'
    );
    return targetId;
  }
}

/**
 * SpecBuilder that supports serialized interactions between different clients.
 *
 * Use `client(clientIndex)` to switch between clients.
 */
// PORTING NOTE: Only used by web multi-tab tests.
export class MultiClientSpecBuilder extends SpecBuilder {
  private activeClientIndex = -1;
  private clientStates: ClientMemoryState[] = [];

  protected get clientState(): ClientMemoryState {
    if (!this.clientStates[this.activeClientIndex]) {
      this.clientStates[this.activeClientIndex] = new ClientMemoryState();
    }
    return this.clientStates[this.activeClientIndex];
  }

  client(clientIndex: number): MultiClientSpecBuilder {
    // Since `currentStep` is fully self-contained and does not rely on previous
    // state, we don't need to use a different SpecBuilder instance for each
    // client.
    this.nextStep();
    this.currentStep = {
      drainQueue: true
    };

    this.activeClientIndex = clientIndex;
    this.config.numClients = Math.max(
      this.config.numClients,
      this.activeClientIndex + 1
    );

    return this;
  }

  /**
   * Take the primary lease, even if another client has already obtained the
   * lease.
   */
  stealPrimaryLease(): this {
    this.nextStep();
    this.currentStep = {
      applyClientState: {
        primary: true
      },
      expectedState: {
        isPrimary: true
      }
    };

    // HACK: SyncEngine resets its limbo mapping when it gains the primary
    // lease. The SpecTests need to also clear their mapping, but when we parse
    // the spec tests, we don't know when the primary lease transition happens.
    // It is likely going to happen right after `stealPrimaryLease`, so we are
    // clearing the limbo mapping here.
    this.clientState.resetLimboMapping();

    return this;
  }

  protected nextStep(): void {
    if (this.currentStep !== null) {
      this.currentStep.clientIndex = this.activeClientIndex;
    }
    super.nextStep();
  }
}

/** Starts a new single-client SpecTest. */
export function spec(): SpecBuilder {
  return new SpecBuilder();
}

/** Starts a new multi-client SpecTest. */
// PORTING NOTE: Only used by web multi-tab tests.
export function client(
  num: number,
  withGcEnabled?: boolean
): MultiClientSpecBuilder {
  const specBuilder = new MultiClientSpecBuilder();
  specBuilder.withGCEnabled(withGcEnabled === true);
  return specBuilder.client(num);
}<|MERGE_RESOLUTION|>--- conflicted
+++ resolved
@@ -21,8 +21,7 @@
   queryEquals,
   Filter,
   newQueryForPath,
-  queryToTarget,
-  newQuery
+  queryToTarget
 } from '../../../src/core/query';
 import { canonifyTarget, Target, targetEquals } from '../../../src/core/target';
 import { TargetIdGenerator } from '../../../src/core/target_id_generator';
@@ -377,15 +376,10 @@
     this.currentStep = {
       loadBundle: bundleContent
     };
-<<<<<<< HEAD
-    // Allocate umbrella target for bundles.
+    // Loading a bundle implicitly creates a new target. We advance the `queryIdGenerator` to match.
     this.queryIdGenerator.next(
       queryToTarget(newQueryForPath(ResourcePath.emptyPath()))
     );
-=======
-    // Loading a bundle implicitly creates a new target. We advance the `queryIdGenerator` to match.
-    this.queryIdGenerator.next(umbrellaTarget('test-bundle'));
->>>>>>> fe305c7b
     return this;
   }
 
