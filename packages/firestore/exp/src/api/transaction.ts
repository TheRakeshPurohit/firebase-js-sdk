--- conflicted
+++ resolved
@@ -25,12 +25,9 @@
 import { Transaction as InternalTransaction } from '../../../src/core/transaction';
 import { validateReference } from '../../../lite/src/api/write_batch';
 import { DocumentReference } from '../../../lite/src/api/reference';
-<<<<<<< HEAD
 import { cast } from '../../../src/util/input_validation';
-=======
 import { ExpUserDataWriter } from './reference';
 import { firestoreClientTransaction } from '../../../src/core/firestore_client';
->>>>>>> 6a154eb1
 
 /**
  * A reference to a transaction.
@@ -98,26 +95,8 @@
   firestore: FirebaseFirestore,
   updateFunction: (transaction: Transaction) => Promise<T>
 ): Promise<T> {
-<<<<<<< HEAD
-  firestore = cast(firestore, FirebaseFirestore);
-  ensureFirestoreConfigured(firestore);
-
-  const deferred = new Deferred<T>();
-  firestore._queue.enqueueAndForget(async () => {
-    const datastore = await getDatastore(firestore);
-    new TransactionRunner<T>(
-      new AsyncQueue(),
-      datastore,
-      internalTransaction =>
-        updateFunction(new Transaction(firestore, internalTransaction)),
-      deferred
-    ).run();
-  });
-  return deferred.promise;
-=======
   const client = ensureFirestoreConfigured(firestore);
   return firestoreClientTransaction(client, internalTransaction =>
     updateFunction(new Transaction(firestore, internalTransaction))
   );
->>>>>>> 6a154eb1
 }