/**
 * @license
 * Copyright 2017 Google LLC
 *
 * Licensed under the Apache License, Version 2.0 (the "License");
 * you may not use this file except in compliance with the License.
 * You may obtain a copy of the License at
 *
 *   http://www.apache.org/licenses/LICENSE-2.0
 *
 * Unless required by applicable law or agreed to in writing, software
 * distributed under the License is distributed on an "AS IS" BASIS,
 * WITHOUT WARRANTIES OR CONDITIONS OF ANY KIND, either express or implied.
 * See the License for the specific language governing permissions and
 * limitations under the License.
 */

const expect = require('chai').expect;
const testServer = require('./utils/test-server');
const sendMessage = require('./utils/sendMessage');
const retrieveToken = require('./utils/retrieveToken');
const seleniumAssistant = require('selenium-assistant');
const getReceivedBackgroundMessages = require('./utils/getReceivedBackgroundMessages');
const getReceivedForegroundMessages = require('./utils/getReceivedForegroundMessages');
const openNewTab = require('./utils/openNewTab');
const createPermittedWebDriver = require('./utils/createPermittedWebDriver');

const TEST_DOMAINS = ['valid-vapid-key', 'valid-vapid-key-modern-sw'];
const TEST_PROJECT_SENDER_ID = '750970317741';
const DEFAULT_COLLAPSE_KEY_VALUE = 'do_not_collapse';
const FIELD_FROM = 'from';
const FIELD_COLLAPSE_KEY_LEGACY = 'collapse_key';
const FIELD_COLLAPSE_KEY = 'collapseKey';

const FIELD_DATA = 'data';
const FIELD_NOTIFICATION = 'notification';

// 4 minutes. The fact that the flow includes making a request to the Send Service,
// storing/retrieving form indexedDb asynchronously makes these test units to have a execution time
// variance. Therefore, allowing these units to have a longer time to work is crucial.
const TIMEOUT_BACKGROUND_MESSAGE_TEST_UNIT_MILLISECONDS = 240000;

const TIMEOUT_FOREGROUND_MESSAGE_TEST_UNIT_MILLISECONDS = 120000;

// 1 minute. Wait for object store to be created and received message to be stored in idb. This
// waiting time MUST be longer than the wait time for adding to db in the sw.
const WAIT_TIME_BEFORE_RETRIEVING_BACKGROUND_MESSAGES_MILLISECONDS = 60000;

const wait = ms => new Promise(res => setTimeout(res, ms));

describe('Starting Integration Test > Sending and Receiving ', function () {
  this.retries(3);
  let globalWebDriver;

  before(async function () {
    await testServer.start();
  });

  after(async function () {
    await testServer.stop();
  });

  // TODO: enable testing for firefox
  seleniumAssistant.getLocalBrowsers().forEach(assistantBrowser => {
    if (assistantBrowser.getId() !== 'chrome') {
      return;
    }

<<<<<<< HEAD
    TEST_DOMAINS.forEach(domain => {
      describe(`Testing browser: ${assistantBrowser.getPrettyName()} : ${domain}`, function() {
        before(async function() {
          globalWebDriver = createPermittedWebDriver(
            /* browser= */ assistantBrowser.getId()
          );
        });

        it('Background app can receive a {} empty message from sw', async function() {
          this.timeout(TIMEOUT_BACKGROUND_MESSAGE_TEST_UNIT_MILLISECONDS);

          // Clearing the cache and db data by killing the previously instantiated driver. Note that
          // ideally this call is placed inside the after/before hooks. However, Mocha forbids
          // operations longer than 2s in hooks. Hence, this clearing call needs to be inside the
          // test unit.
          await seleniumAssistant.killWebDriver(globalWebDriver);

          globalWebDriver = createPermittedWebDriver(
            /* browser= */ assistantBrowser.getId()
          );

          prepareBackgroundApp(globalWebDriver, domain);

          checkSendResponse(
            await sendMessage({
              to: await retrieveToken(globalWebDriver)
            })
          );

          await wait(
            WAIT_TIME_BEFORE_RETRIEVING_BACKGROUND_MESSAGES_MILLISECONDS
          );

          checkMessageReceived(
            await getReceivedBackgroundMessages(globalWebDriver),
            /* expectedNotificationPayload= */ null,
            /* expectedDataPayload= */ null,
            /* isLegacyPayload= */ false
          );
        });

        it('Background app can receive a {"data"} message frow sw', async function() {
          this.timeout(TIMEOUT_BACKGROUND_MESSAGE_TEST_UNIT_MILLISECONDS);

          await seleniumAssistant.killWebDriver(globalWebDriver);

          globalWebDriver = createPermittedWebDriver(
            /* browser= */ assistantBrowser.getId()
          );

          prepareBackgroundApp(globalWebDriver, domain);

          checkSendResponse(
            await sendMessage({
              to: await retrieveToken(globalWebDriver),
              data: getTestDataPayload()
            })
          );

          await wait(
            WAIT_TIME_BEFORE_RETRIEVING_BACKGROUND_MESSAGES_MILLISECONDS
          );

          checkMessageReceived(
            await getReceivedBackgroundMessages(globalWebDriver),
            /* expectedNotificationPayload= */ null,
            /* expectedDataPayload= */ getTestDataPayload()
          );
        });
=======
    describe(`Testing browser: ${assistantBrowser.getPrettyName()} : ${TEST_DOMAIN}`, function () {
      before(async function () {
        globalWebDriver = createPermittedWebDriver(
          /* browser= */ assistantBrowser.getId()
        );
      });

      it('Background app can receive a {} empty message from sw', async function () {
        this.timeout(TIMEOUT_BACKGROUND_MESSAGE_TEST_UNIT_MILLISECONDS);

        // Clearing the cache and db data by killing the previously instantiated driver. Note that ideally this call is placed inside the after/before hooks. However, Mocha forbids operations longer than 2s in hooks. Hence, this clearing call needs to be inside the test unit.
        await seleniumAssistant.killWebDriver(globalWebDriver);

        globalWebDriver = createPermittedWebDriver(
          /* browser= */ assistantBrowser.getId()
        );

        prepareBackgroundApp(globalWebDriver);

        checkSendResponse(
          await sendMessage({
            to: await retrieveToken(globalWebDriver)
          })
        );

        await wait(
          WAIT_TIME_BEFORE_RETRIEVING_BACKGROUND_MESSAGES_MILLISECONDS
        );

        checkMessageReceived(
          await getReceivedBackgroundMessages(globalWebDriver),
          /* expectedNotificationPayload= */ null,
          /* expectedDataPayload= */ null
        );
      });

      it('Background app can receive a {"data"} message frow sw', async function () {
        this.timeout(TIMEOUT_BACKGROUND_MESSAGE_TEST_UNIT_MILLISECONDS);

        await seleniumAssistant.killWebDriver(globalWebDriver);

        globalWebDriver = createPermittedWebDriver(
          /* browser= */ assistantBrowser.getId()
        );

        prepareBackgroundApp(globalWebDriver);

        checkSendResponse(
          await sendMessage({
            to: await retrieveToken(globalWebDriver),
            data: getTestDataPayload()
          })
        );

        await wait(
          WAIT_TIME_BEFORE_RETRIEVING_BACKGROUND_MESSAGES_MILLISECONDS
        );

        checkMessageReceived(
          await getReceivedBackgroundMessages(globalWebDriver),
          /* expectedNotificationPayload= */ null,
          /* expectedDataPayload= */ getTestDataPayload()
        );
>>>>>>> b07f822b
      });

      it('Foreground app can receive a {} empty message in onMessage', async function () {
        this.timeout(TIMEOUT_FOREGROUND_MESSAGE_TEST_UNIT_MILLISECONDS);

        await seleniumAssistant.killWebDriver(globalWebDriver);

        globalWebDriver = createPermittedWebDriver(
          /* browser= */ assistantBrowser.getId()
        );

        await globalWebDriver.get(`${testServer.serverAddress}/${domain}/`);

        let token = await retrieveToken(globalWebDriver);
        checkSendResponse(
          await sendMessage({
            to: token
          })
        );

        await checkMessageReceived(
          await getReceivedForegroundMessages(globalWebDriver),
          /* expectedNotificationPayload= */ null,
          /* expectedDataPayload= */ null
        );
      });

      it('Foreground app can receive a {"notification"} message in onMessage', async function () {
        this.timeout(TIMEOUT_FOREGROUND_MESSAGE_TEST_UNIT_MILLISECONDS);

        await seleniumAssistant.killWebDriver(globalWebDriver);

        globalWebDriver = createPermittedWebDriver(
          /* browser= */ assistantBrowser.getId()
        );

        await globalWebDriver.get(`${testServer.serverAddress}/${domain}/`);

        checkSendResponse(
          await sendMessage({
            to: await retrieveToken(globalWebDriver),
            notification: getTestNotificationPayload()
          })
        );

        await checkMessageReceived(
          await getReceivedForegroundMessages(globalWebDriver),
          /* expectedNotificationPayload= */ getTestNotificationPayload(),
          /* expectedDataPayload= */ null
        );
      });

      it('Foreground app can receive a {"data"} message in onMessage', async function () {
        this.timeout(TIMEOUT_FOREGROUND_MESSAGE_TEST_UNIT_MILLISECONDS);

        await seleniumAssistant.killWebDriver(globalWebDriver);

        globalWebDriver = createPermittedWebDriver(
          /* browser= */ assistantBrowser.getId()
        );

        await globalWebDriver.get(`${testServer.serverAddress}/${domain}/`);

        checkSendResponse(
          await sendMessage({
            to: await retrieveToken(globalWebDriver),
            data: getTestDataPayload()
          })
        );

        await checkMessageReceived(
          await getReceivedForegroundMessages(globalWebDriver),
          /* expectedNotificationPayload= */ null,
          /* expectedDataPayload= */ getTestDataPayload()
        );
      });

      it('Foreground app can receive a {"notification", "data"} message in onMessage', async function () {
        this.timeout(TIMEOUT_FOREGROUND_MESSAGE_TEST_UNIT_MILLISECONDS);

        await seleniumAssistant.killWebDriver(globalWebDriver);

        globalWebDriver = createPermittedWebDriver(
          /* browser= */ assistantBrowser.getId()
        );

        await globalWebDriver.get(`${testServer.serverAddress}/${domain}/`);

        checkSendResponse(
          await sendMessage({
            to: await retrieveToken(globalWebDriver),
            data: getTestDataPayload(),
            notification: getTestNotificationPayload()
          })
        );

        await checkMessageReceived(
          await getReceivedForegroundMessages(globalWebDriver),
          /* expectedNotificationPayload= */ getTestNotificationPayload(),
          /* expectedDataPayload= */ getTestDataPayload()
        );
      });
    });
  });
});

function checkMessageReceived(
  receivedMessages,
  expectedNotificationPayload,
  expectedDataPayload
) {
  expect(receivedMessages).to.exist;

  const message = receivedMessages[0];

  expect(message[FIELD_FROM]).to.equal(TEST_PROJECT_SENDER_ID);
  const collapseKey = !!message[FIELD_COLLAPSE_KEY_LEGACY]
    ? message[FIELD_COLLAPSE_KEY_LEGACY]
    : message[FIELD_COLLAPSE_KEY];
  expect(collapseKey).to.equal(DEFAULT_COLLAPSE_KEY_VALUE);

  if (expectedNotificationPayload) {
    expect(message[FIELD_NOTIFICATION]).to.deep.equal(
      getTestNotificationPayload()
    );
  }

  if (expectedDataPayload) {
    expect(message[FIELD_DATA]).to.deep.equal(getTestDataPayload());
  }
}

function checkSendResponse(response) {
  expect(response).to.exist;
  expect(response.success).to.equal(1);
}

function getTestNotificationPayload() {
  return {
    title: 'test title',
    body: 'test body',
    icon: '/test/icon.png',
    click_action: '/',
    tag: 'test-tag'
  };
}

function getTestDataPayload() {
  return { hello: 'world' };
}

async function prepareBackgroundApp(globalWebDriver, domain) {
  await globalWebDriver.get(`${testServer.serverAddress}/${domain}/`);

  // TODO: remove the try/catch block once the underlying bug has been resolved. Shift window focus
  // away from app window so that background messages can be received/processed
  try {
    await openNewTab(globalWebDriver);
  } catch (err) {
    // ChromeDriver seems to have an open bug which throws "JavascriptError: javascript error:
    // circular reference". Nevertheless, a new tab can still be opened. Hence, just catch and
    // continue here.
    console.log('FCM (ignored on purpose): ' + err);
  }
}<|MERGE_RESOLUTION|>--- conflicted
+++ resolved
@@ -66,7 +66,6 @@
       return;
     }
 
-<<<<<<< HEAD
     TEST_DOMAINS.forEach(domain => {
       describe(`Testing browser: ${assistantBrowser.getPrettyName()} : ${domain}`, function() {
         before(async function() {
@@ -136,71 +135,7 @@
             /* expectedDataPayload= */ getTestDataPayload()
           );
         });
-=======
-    describe(`Testing browser: ${assistantBrowser.getPrettyName()} : ${TEST_DOMAIN}`, function () {
-      before(async function () {
-        globalWebDriver = createPermittedWebDriver(
-          /* browser= */ assistantBrowser.getId()
-        );
-      });
-
-      it('Background app can receive a {} empty message from sw', async function () {
-        this.timeout(TIMEOUT_BACKGROUND_MESSAGE_TEST_UNIT_MILLISECONDS);
-
-        // Clearing the cache and db data by killing the previously instantiated driver. Note that ideally this call is placed inside the after/before hooks. However, Mocha forbids operations longer than 2s in hooks. Hence, this clearing call needs to be inside the test unit.
-        await seleniumAssistant.killWebDriver(globalWebDriver);
-
-        globalWebDriver = createPermittedWebDriver(
-          /* browser= */ assistantBrowser.getId()
-        );
-
-        prepareBackgroundApp(globalWebDriver);
-
-        checkSendResponse(
-          await sendMessage({
-            to: await retrieveToken(globalWebDriver)
-          })
-        );
-
-        await wait(
-          WAIT_TIME_BEFORE_RETRIEVING_BACKGROUND_MESSAGES_MILLISECONDS
-        );
-
-        checkMessageReceived(
-          await getReceivedBackgroundMessages(globalWebDriver),
-          /* expectedNotificationPayload= */ null,
-          /* expectedDataPayload= */ null
-        );
-      });
-
-      it('Background app can receive a {"data"} message frow sw', async function () {
-        this.timeout(TIMEOUT_BACKGROUND_MESSAGE_TEST_UNIT_MILLISECONDS);
-
-        await seleniumAssistant.killWebDriver(globalWebDriver);
-
-        globalWebDriver = createPermittedWebDriver(
-          /* browser= */ assistantBrowser.getId()
-        );
-
-        prepareBackgroundApp(globalWebDriver);
-
-        checkSendResponse(
-          await sendMessage({
-            to: await retrieveToken(globalWebDriver),
-            data: getTestDataPayload()
-          })
-        );
-
-        await wait(
-          WAIT_TIME_BEFORE_RETRIEVING_BACKGROUND_MESSAGES_MILLISECONDS
-        );
-
-        checkMessageReceived(
-          await getReceivedBackgroundMessages(globalWebDriver),
-          /* expectedNotificationPayload= */ null,
-          /* expectedDataPayload= */ getTestDataPayload()
-        );
->>>>>>> b07f822b
+
       });
 
       it('Foreground app can receive a {} empty message in onMessage', async function () {
